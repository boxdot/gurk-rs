--- conflicted
+++ resolved
@@ -92,11 +92,8 @@
 crokey = "1.1.0"
 strum_macros = "0.26.4"
 strum = { version = "0.26.3", features = ["derive"] }
-<<<<<<< HEAD
 tokio-util = { version = "0.7.13", features = ["rt"] }
-=======
 qrcode = { version = "0.14.1", default-features = false, features = ["image"] }
->>>>>>> e92d191c
 
 [package.metadata.cargo-machete]
 # not used directly; brings sqlcipher capabilities to sqlite
