--- conflicted
+++ resolved
@@ -1338,11 +1338,7 @@
     use crate::config::User;
     use crate::data::GroupData;
     use crate::signal::test::SignalManagerMock;
-<<<<<<< HEAD
     use crate::storage::{ForgetfulStorage, MemCache};
-=======
-    use crate::storage::InMemoryStorage;
->>>>>>> e4ad6b73
 
     use std::cell::RefCell;
     use std::rc::Rc;
