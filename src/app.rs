use std::borrow::Cow;
use std::cell::Cell;
use std::cmp::Reverse;
use std::collections::BTreeMap;
use std::convert::TryInto;
use std::io::Cursor;
use std::path::Path;

<<<<<<< HEAD
use anyhow::{anyhow, Context as _};
use arboard::{Clipboard, ImageData};
use chrono::{DateTime, Local, TimeZone};
=======
use anyhow::{Context as _, anyhow};
use arboard::Clipboard;
>>>>>>> f52b0a49
use crokey::Combiner;
use crossterm::event::{KeyCode, KeyEvent};
use image::codecs::png::PngEncoder;
use image::{ImageBuffer, ImageEncoder, Rgba};
use itertools::Itertools;
use notify_rust::Notification;
use presage::libsignal_service::content::{Content, ContentBody, Metadata};
use presage::libsignal_service::sender::AttachmentSpec;
use presage::proto::{AttachmentPointer, DataMessage, ReceiptMessage, SyncMessage, TypingMessage};
use presage::proto::{
    GroupContextV2,
    data_message::{Reaction, Sticker},
    sync_message::Sent,
};
use regex::Regex;
use tokio::sync::mpsc;
use tracing::{debug, error, info, warn};
use uuid::Uuid;

use crate::channels::SelectChannel;
use crate::command::{
    Command, DirectionVertical, ModeKeybinding, MoveAmountText, MoveAmountVisual, MoveDirection,
    Widget, WindowMode, get_keybindings,
};
use crate::config::Config;
use crate::data::{BodyRange, Channel, ChannelId, Message, TypingAction, TypingSet};
use crate::event::Event;
use crate::input::Input;
use crate::receipt::{Receipt, ReceiptEvent, ReceiptHandler};
use crate::signal::{
    Attachment, GroupIdentifierBytes, GroupMasterKeyBytes, ProfileKeyBytes, ResolvedGroup,
    SignalManager,
};
use crate::storage::{MessageId, Storage};
<<<<<<< HEAD
use crate::util::{self, StatefulList, ATTACHMENT_REGEX, URL_REGEX};
=======
use crate::util::{self, ATTACHMENT_REGEX, LazyRegex, StatefulList, URL_REGEX};
>>>>>>> f52b0a49

pub struct App {
    pub config: Config,
    signal_manager: Box<dyn SignalManager>,
    pub storage: Box<dyn Storage>,
    pub channels: StatefulList<ChannelId>,
    pub messages: BTreeMap<ChannelId, StatefulList<u64 /* arrived at*/>>,
    pub help_scroll: (u16, u16),
    pub user_id: Uuid,
    pub should_quit: bool,
    display_help: bool,
    receipt_handler: ReceiptHandler,
    pub input: Input,
    pub is_multiline_input: bool,
    editing: Option<MessageId>,
    pub(crate) select_channel: SelectChannel,
    clipboard: Option<Clipboard>,
    event_tx: mpsc::UnboundedSender<Event>,
    // It is expensive to hit the signal manager contacts storage, so we cache it
    names_cache: Cell<Option<BTreeMap<Uuid, String>>>,
    pub mode_keybindings: ModeKeybinding,
}

impl App {
    pub fn try_new(
        config: Config,
        signal_manager: Box<dyn SignalManager>,
        storage: Box<dyn Storage>,
    ) -> anyhow::Result<(Self, mpsc::UnboundedReceiver<Event>)> {
        let user_id = signal_manager.user_id();

        // build index of channels and messages for using them as lists content
        let mut channels: StatefulList<ChannelId> = Default::default();
        let mut messages: BTreeMap<_, StatefulList<_>> = BTreeMap::new();
        for channel in storage.channels() {
            channels.items.push(channel.id);
            let channel_messages = &mut messages.entry(channel.id).or_default().items;
            for message in storage.messages(channel.id) {
                channel_messages.push(message.arrived_at);
            }
        }
        channels.items.sort_unstable_by_key(|channel_id| {
            let last_message_arrived_at = storage
                .messages(*channel_id)
                .next_back()
                .map(|msg| msg.arrived_at);
            let channel_name = storage
                .channel(*channel_id)
                .map(|channel| channel.name.clone());
            (Reverse(last_message_arrived_at), channel_name)
        });
        channels.next();

        let clipboard = Clipboard::new()
            .map_err(|error| warn!(%error, "clipboard disabled"))
            .ok();

        let (event_tx, event_rx) = mpsc::unbounded_channel();

        let mode_keybindings = get_keybindings(&config.keybindings, config.default_keybindings)
            .expect("keybinding configuration failed");

        let app = Self {
            config,
            signal_manager,
            user_id,
            storage,
            channels,
            messages,
            help_scroll: (0, 0),
            should_quit: false,
            display_help: false,
            receipt_handler: ReceiptHandler::new(),
            input: Default::default(),
            is_multiline_input: false,
            editing: None,
            select_channel: Default::default(),
            clipboard,
            event_tx,
            names_cache: Default::default(),
            mode_keybindings,
        };
        Ok((app, event_rx))
    }

    /// Resolve and cache all user names for the known user channels
    pub async fn populate_names_cache(&self) {
        let mut names_cache = BTreeMap::new();
        for user_id in self
            .storage
            .channels()
            .filter_map(|channel| channel.id.user())
        {
            if let Some(name) = self.resolve_name(user_id).await {
                names_cache.insert(user_id, name);
            }
        }
        let mut cache = self.names_cache.take().unwrap_or_default();
        cache.extend(names_cache);
        self.names_cache.replace(Some(cache));
    }

    pub fn get_input(&mut self) -> &mut Input {
        if self.select_channel.is_shown {
            &mut self.select_channel.input
        } else {
            &mut self.input
        }
    }

    pub fn writing_people(&self, channel: &Channel) -> Option<String> {
        if channel.is_writing() {
            let uuids: Box<dyn Iterator<Item = Uuid>> = match &channel.typing {
                TypingSet::GroupTyping(uuids) => Box::new(uuids.iter().copied()),
                TypingSet::SingleTyping(a) => {
                    if *a {
                        Box::new(std::iter::once(channel.user_id().unwrap()))
                    } else {
                        Box::new(std::iter::empty())
                    }
                }
            };
            Some(format!(
                "[{}] writing...",
                uuids.map(|id| self.name_by_id_cached(id)).format(", ")
            ))
        } else {
            None
        }
    }

    /// Returns the name of a user by their ID from the cache without resolving it.
    pub fn name_by_id_cached(&self, id: Uuid) -> String {
        if self.user_id == id {
            // it's me
            return self.config.user.name.clone();
        };

        let cache = self.names_cache.take().unwrap_or_default();
        let name = cache.get(&id).cloned().unwrap_or_else(|| id.to_string());
        self.names_cache.replace(Some(cache));
        name
    }

    /// Resolves name of a user by their id
    ///
    /// The resolution is done from the following places:
    ///
    /// 1. signal's profile name storage
    /// 2. signal's contacts storage
    /// 3. internal gurk's user name table
    async fn resolve_name(&self, user_id: Uuid) -> Option<String> {
        if let Some(name) = self.signal_manager.profile_name(user_id).await {
            debug!(name, "resolved name as profile name");
            return Some(name);
        }
        if let Some(contact) = self.signal_manager.contact(user_id).await {
            if !contact.name.trim().is_empty() {
                debug!(name = contact.name, "resolved name from contacts");
                return Some(contact.name);
            } else {
                debug!(%user_id, "resolved empty name from contacts, skipping");
            }
        }
        if let Some(name) = self
            .storage
            .name(user_id)
            .filter(|name| !name.trim().is_empty())
        {
            debug!(%name, "resolved name from storage");
            return Some(name.into_owned());
        }
        None
    }

    // Resolves name of a user by their id
    pub async fn name_by_id(&self, id: Uuid) -> String {
        if self.user_id == id {
            // it's me
            self.config.user.name.clone()
        } else {
            self.name_by_id_or_cache(id, |id| self.resolve_name(id))
                .await
        }
    }

    async fn name_by_id_or_cache<F>(&self, id: Uuid, on_miss: impl FnOnce(Uuid) -> F) -> String
    where
        F: Future<Output = Option<String>>,
    {
        let cache = self.names_cache.take().unwrap_or_default();
        let name = cache.get(&id).cloned();
        self.names_cache.replace(Some(cache));

        if let Some(name) = name {
            name
        } else if let Some(name) = on_miss(id).await {
            let mut cache = self.names_cache.take().unwrap_or_default();
            cache.insert(id, name.clone());
            self.names_cache.replace(Some(cache));
            name
        } else {
            id.to_string()
        }
    }

    pub fn channel_name<'a>(&self, channel: &'a Channel) -> Cow<'a, str> {
        if let Some(id) = channel.user_id() {
            self.name_by_id_cached(id).into()
        } else {
            (&channel.name).into()
        }
    }

    pub async fn on_command(&mut self, command: Command) -> anyhow::Result<()> {
        match command {
            Command::Help => self.toggle_help(),
            Command::MoveText(MoveDirection::Previous, MoveAmountText::Word) => {
                self.get_input().move_back_word()
            }
            Command::MoveText(MoveDirection::Previous, MoveAmountText::Character) => {
                self.get_input().on_left()
            }
            Command::MoveText(MoveDirection::Previous, MoveAmountText::Line) => {
                self.get_input().move_line_up()
            }
            Command::MoveText(MoveDirection::Next, MoveAmountText::Word) => {
                self.get_input().move_forward_word()
            }
            Command::MoveText(MoveDirection::Next, MoveAmountText::Character) => {
                self.get_input().on_right()
            }
            Command::MoveText(MoveDirection::Next, MoveAmountText::Line) => {
                self.get_input().move_line_down()
            }
            Command::SelectMessage(MoveDirection::Previous, MoveAmountVisual::Entry) => {
                self.on_pgup()
            }
            Command::SelectMessage(MoveDirection::Next, MoveAmountVisual::Entry) => self.on_pgdn(),
            Command::KillBackwardLine => self.get_input().on_delete_line(),
            Command::KillWord => self.get_input().on_delete_word(),
            Command::CopyMessage(_) => self.copy_selection(),
            Command::KillLine => self.get_input().on_delete_suffix(),
            Command::SelectChannel(MoveDirection::Previous) => self.select_previous_channel(),
            Command::SelectChannel(MoveDirection::Next) => self.select_next_channel(),
            Command::SelectChannelModal(MoveDirection::Previous) => self.select_channel_prev(),
            Command::SelectChannelModal(MoveDirection::Next) => self.select_channel_next(),
            Command::KillWholeLine => self.get_input().on_delete_line(),
            Command::BeginningOfLine => self.get_input().on_home(),
            Command::EndOfLine => self.get_input().on_end(),
            Command::EditMessage => {
                self.start_editing();
            }
            // Command::ReplyMessage => unimplemented!("{command:?}"),
            // Command::DeleteMessage => unimplemented!("{command:?}"),
            Command::ToggleChannelModal => {
                if !self.select_channel.is_shown {
                    self.select_channel.reset(&*self.storage);
                }
                self.select_channel.is_shown = !self.select_channel.is_shown;
            }
            Command::ToggleMultiline => {
                self.is_multiline_input = !self.is_multiline_input;
            }
            Command::React(reaction) => {
                if let Some(idx) = self.channels.state.selected() {
                    self.add_reaction(idx, reaction).await;
                }
            }
            Command::OpenUrl => {
                self.try_open_url();
            }
            Command::OpenFile => {
                self.try_open_file();
            }
            Command::DeleteCharacter(MoveDirection::Previous) => {
                self.get_input().on_backspace();
            }
            Command::DeleteCharacter(MoveDirection::Next) => {} // unimplemented!("{command:?}")},
            Command::Quit => {
                self.should_quit = true;
            }
            Command::Scroll(Widget::Help, DirectionVertical::Up, MoveAmountVisual::Entry) => {
                if self.help_scroll.0 >= 1 {
                    self.help_scroll.0 -= 1
                }
            }
            Command::Scroll(Widget::Help, DirectionVertical::Down, MoveAmountVisual::Entry) => {
                // TODO: prevent overscrolling
                self.help_scroll.0 += 1
            }
            Command::NoOp => {}
        }
        Ok(())
    }

    pub async fn on_key(&mut self, key: KeyEvent) -> anyhow::Result<()> {
        if let Some(cmd) = self.event_to_command(&key) {
            self.on_command(cmd.clone()).await?;
        } else {
            match key.code {
                KeyCode::Char('\r') => self.get_input().put_char('\n'),
                KeyCode::Enter => {
                    if !self.select_channel.is_shown {
                        if self.is_multiline_input {
                            self.get_input().new_line();
                        } else if !self.input.data.is_empty() {
                            if let Some(idx) = self.channels.state.selected() {
                                self.send_input(idx);
                            }
                        } else {
                            // input is empty
                            self.try_open_url_or_file();
                        }
                    } else if self.select_channel.is_shown {
                        if let Some(channel_id) = self.select_channel.selected_channel_id().copied()
                        {
                            self.select_channel.is_shown = false;
                            let (idx, _) = self
                                .channels
                                .items
                                .iter()
                                .enumerate()
                                .find(|(_, id)| **id == channel_id)
                                .context("channel disappeared during channel select popup")?;
                            self.channels.state.select(Some(idx));
                        }
                    }
                }
                KeyCode::Esc => {
                    if !self.reset_editing() {
                        self.reset_message_selection();
                    }
                }
                KeyCode::Char(c) => self.get_input().put_char(c),
                _ => {}
            }
        }
        Ok(())
    }

    fn try_open_url_or_file(&mut self) -> Option<()> {
        self.try_open_url().or_else(|| self.try_open_file())
    }

    /// Tries to open the first url in the selected message.
    ///
    /// Does nothing if no message is selected and no url is contained in the message.
    fn try_open_url(&mut self) -> Option<()> {
        // Note: to make the borrow checker happy, we have to use distinct fields here, and no
        // methods that borrow self mutably.
        let channel_id = self.channels.selected_item()?;
        let messages = self.messages.get(channel_id)?;
        let idx = messages.state.selected()?;
        let idx = messages.items.len().checked_sub(idx + 1)?;
        let arrived_at = messages.items.get(idx)?;
        let message = self
            .storage
            .message(MessageId::new(*channel_id, *arrived_at))?;
        open_url(&message, &URL_REGEX)?;
        self.reset_message_selection();
        Some(())
    }

    /// Tries to open the first file attachment in the selected message.
    ///
    /// Does nothing if no message is selected and the message contains no attachments.
    fn try_open_file(&mut self) -> Option<()> {
        // Note: to make the borrow checker happy, we have to use distinct fields here, and no
        // methods that borrow self mutably.
        let channel_id = self.channels.selected_item()?;
        let messages = self.messages.get(channel_id)?;
        let idx = messages.state.selected()?;
        let idx = messages.items.len().checked_sub(idx + 1)?;
        let arrived_at = messages.items.get(idx)?;
        let message = self
            .storage
            .message(MessageId::new(*channel_id, *arrived_at))?;
        open_file(&message)?;
        self.reset_message_selection();
        Some(())
    }

    fn selected_message_id(&self) -> Option<MessageId> {
        // Messages are shown in reversed order => selected is reversed
        let channel_id = self.channels.selected_item()?;
        let messages = self.messages.get(channel_id)?;
        let idx = messages.state.selected()?;
        let idx = messages.items.len().checked_sub(idx + 1)?;
        let arrived_at = messages.items.get(idx)?;
        Some(MessageId::new(*channel_id, *arrived_at))
    }

    fn selected_message(&self) -> Option<Cow<Message>> {
        let message_id = self.selected_message_id()?;
        self.storage.message(message_id)
    }

    /// Returns Some(_) reaction if input is a reaction.
    ///
    /// Inner is None, if the reaction should be removed.
    fn take_reaction(&mut self) -> Option<Option<String>> {
        let input_box = self.get_input();
        if input_box.data.is_empty() {
            Some(None)
        } else {
            let emoji = to_emoji(&input_box.data)?.to_string();
            self.take_input();
            Some(Some(emoji))
        }
    }

    pub async fn add_reaction(
        &mut self,
        channel_idx: usize,
        reaction: Option<String>,
    ) -> Option<()> {
        let reaction = reaction.or_else(|| self.take_reaction()?);
        let channel = self.storage.channel(self.channels.items[channel_idx])?;
        let message = self.selected_message()?;
        let remove = reaction.is_none();
        let emoji = reaction.or_else(|| {
            // find emoji which should be removed
            // if no emoji found => there is no reaction from us => nothing to remove
            message.reactions.iter().find_map(|(id, emoji)| {
                if id == &self.signal_manager.user_id() {
                    Some(emoji.clone())
                } else {
                    None
                }
            })
        })?;

        self.signal_manager
            .send_reaction(&channel, &message, emoji.clone(), remove);

        let channel_id = channel.id;
        let arrived_at = message.arrived_at;
        self.handle_reaction(
            channel_id,
            arrived_at,
            self.signal_manager.user_id(),
            emoji,
            HandleReactionOptions::new().remove(remove),
        )
        .await;

        self.reset_unread_messages();
        self.bubble_up_channel(channel_idx);
        self.reset_message_selection();

        Some(())
    }

    fn reset_message_selection(&mut self) {
        if let Some(channel_id) = self.channels.selected_item() {
            if let Some(messages) = self.messages.get_mut(channel_id) {
                messages.state.select(None);
                messages.rendered = Default::default();
            }
        }
    }

    fn take_input(&mut self) -> String {
        self.get_input().take()
    }

    fn send_input(&mut self, channel_idx: usize) {
        let input = self.take_input();
        let (input, attachments) = Self::extract_attachments(&input, Local::now(), || {
            self.clipboard.as_mut().map(|c| c.get_image())
        });
        let channel_id = self.channels.items[channel_idx];
        let channel = self
            .storage
            .channel(channel_id)
            .expect("non-existent channel");
        let editing = self.editing.take();
        let quote = editing.is_none().then(|| self.selected_message()).flatten();
        let (sent_message, response) = self.signal_manager.send_text(
            &channel,
            input,
            quote.as_deref(),
            editing.map(|id| id.arrived_at),
            attachments,
        );

        let message_id = MessageId::new(channel_id, sent_message.arrived_at);
        let tx = self.event_tx.clone();
        tokio::spawn(async move {
            if let Ok(result) = response.await {
                tx.send(Event::SentTextResult { message_id, result })
                    .expect("event sender gone");
            } else {
                error!(?message_id, "response for sending message was lost");
            }
        });

        if let Some(id) = editing {
            self.storage
                .store_edited_message(channel_id, id.arrived_at, sent_message);
        } else {
            let sent_message = self.storage.store_message(channel_id, sent_message);
            self.messages
                .get_mut(&channel_id)
                .expect("non-existent channel")
                .items
                .push(sent_message.arrived_at);
        };

        self.reset_message_selection();
        self.reset_unread_messages();
        self.bubble_up_channel(channel_idx);
    }

    pub fn select_previous_channel(&mut self) {
        self.reset_unread_messages();
        self.channels.previous();
    }

    pub fn select_next_channel(&mut self) {
        self.reset_unread_messages();
        self.channels.next();
    }

    pub fn on_pgup(&mut self) {
        if let Some(channel_id) = self.channels.selected_item() {
            self.messages
                .get_mut(channel_id)
                .expect("non-existent channel")
                .next();
        }
    }

    pub fn on_pgdn(&mut self) {
        if let Some(channel_id) = self.channels.selected_item() {
            self.messages
                .get_mut(channel_id)
                .expect("non-existent channel")
                .previous()
        }
    }

    pub fn reset_unread_messages(&mut self) {
        if let Some(channel_id) = self.channels.selected_item() {
            if let Some(channel) = self.storage.channel(*channel_id) {
                if channel.unread_messages > 0 {
                    let mut channel = channel.into_owned();
                    channel.unread_messages = 0;
                    self.storage.store_channel(channel);
                }
            }
        }
    }

    pub async fn on_message(&mut self, content: Box<Content>) -> anyhow::Result<()> {
        // tracing::info!(?content, "incoming");

        #[cfg(feature = "dev")]
        if self.config.developer.dump_raw_messages {
            if let Err(e) = crate::dev::dump_raw_message(&content) {
                warn!(error = %e, "failed to dump raw message");
            }
        }

        let user_id = self.user_id;

        if let ContentBody::SynchronizeMessage(SyncMessage { ref read, .. }) = content.body {
            self.handle_read(read);
        }

        let (channel_idx, message) = match (content.metadata, content.body) {
            // Private note message
            (
                _,
                ContentBody::SynchronizeMessage(SyncMessage {
                    sent:
                        Some(Sent {
                            destination_service_id: Some(destination_uuid),
                            timestamp: Some(timestamp),
                            message:
                                Some(DataMessage {
                                    mut body,
                                    attachments: attachment_pointers,
                                    sticker,
                                    body_ranges,
                                    ..
                                }),
                            ..
                        }),
                    ..
                }),
            ) if destination_uuid.parse() == Ok(user_id) => {
                let channel_idx = self.ensure_own_channel_exists();
                let attachments = self.save_attachments(attachment_pointers).await;
                add_emoji_from_sticker(&mut body, sticker);

                let body_ranges = body_ranges.into_iter().filter_map(BodyRange::from_proto);

                let message = Message::new(user_id, body, body_ranges, timestamp, attachments);
                (channel_idx, message)
            }
            // reactions
            (
                Metadata { sender, .. },
                ContentBody::SynchronizeMessage(SyncMessage {
                    sent:
                        Some(Sent {
                            destination_service_id: destination_uuid,
                            message:
                                Some(DataMessage {
                                    body: None,
                                    group_v2,
                                    reaction:
                                        Some(Reaction {
                                            emoji: Some(emoji),
                                            remove,
                                            target_author_aci: Some(target_author_uuid),
                                            target_sent_timestamp: Some(target_sent_timestamp),
                                            ..
                                        }),
                                    ..
                                }),
                            ..
                        }),
                    read,
                    ..
                }),
            ) => {
                let channel_id = if let Some(GroupContextV2 {
                    master_key: Some(master_key),
                    ..
                }) = group_v2
                {
                    ChannelId::from_master_key_bytes(master_key)?
                } else if let Some(uuid) = destination_uuid {
                    ChannelId::User(uuid.parse()?)
                } else {
                    ChannelId::User(target_author_uuid.parse()?)
                };

                self.handle_reaction(
                    channel_id,
                    target_sent_timestamp,
                    sender.raw_uuid(),
                    emoji,
                    HandleReactionOptions::new()
                        .remove(remove.unwrap_or(false))
                        .notify(true)
                        .bell(true),
                )
                .await;
                read.into_iter().for_each(|r| {
                    self.handle_receipt(
                        Uuid::parse_str(r.sender_aci.unwrap().as_str()).unwrap(),
                        Receipt::Read,
                        vec![r.timestamp.unwrap()],
                    );
                });
                return Ok(());
            }
            (
                Metadata { sender, .. },
                ContentBody::DataMessage(DataMessage {
                    body: None,
                    group_v2,
                    reaction:
                        Some(Reaction {
                            emoji: Some(emoji),
                            remove,
                            target_sent_timestamp: Some(target_sent_timestamp),
                            target_author_aci: Some(target_author_uuid),
                            ..
                        }),
                    ..
                }),
            ) => {
                let channel_id = if let Some(GroupContextV2 {
                    master_key: Some(master_key),
                    ..
                }) = group_v2
                {
                    ChannelId::from_master_key_bytes(master_key)?
                } else if sender.raw_uuid() == self.user_id {
                    // reaction from us => target author is the user channel
                    ChannelId::User(target_author_uuid.parse()?)
                } else {
                    // reaction is from somebody else => they are the user channel
                    ChannelId::User(sender.raw_uuid())
                };

                self.handle_reaction(
                    channel_id,
                    target_sent_timestamp,
                    sender.raw_uuid(),
                    emoji,
                    HandleReactionOptions::new()
                        .remove(remove.unwrap_or(false))
                        .notify(true)
                        .bell(true),
                )
                .await;
                return Ok(());
            }
            // Direct/group message by us from a different device
            (
                Metadata { sender, .. },
                ContentBody::SynchronizeMessage(SyncMessage {
                    sent:
                        Some(Sent {
                            destination_service_id: destination_uuid,
                            timestamp: Some(timestamp),
                            message:
                                Some(DataMessage {
                                    mut body,
                                    profile_key,
                                    group_v2,
                                    quote,
                                    attachments: attachment_pointers,
                                    sticker,
                                    body_ranges,
                                    ..
                                }),
                            ..
                        }),
                    ..
                }),
            ) if sender.raw_uuid() == user_id => {
                let channel_idx = if let Some(GroupContextV2 {
                    master_key: Some(master_key),
                    revision: Some(revision),
                    ..
                }) = group_v2
                {
                    // message to a group
                    let master_key = master_key
                        .try_into()
                        .map_err(|_| anyhow!("invalid master key"))?;
                    self.ensure_group_channel_exists(master_key, revision)
                        .await
                        .context("failed to create group channel")?
                } else if let Some(destination_uuid) = destination_uuid {
                    let profile_key = profile_key
                        .context("sync message with destination without profile key")?
                        .try_into()
                        .map_err(|_| anyhow!("invalid profile key"))?;
                    let destination_uuid = destination_uuid.parse()?;
                    let name = self.name_by_id(destination_uuid).await;
                    self.ensure_user_is_known(destination_uuid, Some(profile_key))
                        .await;
                    self.ensure_contact_channel_exists(destination_uuid, &name)
                        .await
                } else {
                    debug!("dropping a sync message not attached to a channel");
                    return Ok(());
                };

                add_emoji_from_sticker(&mut body, sticker);
                let quote = quote.and_then(Message::from_quote).map(Box::new);
                let attachments = self.save_attachments(attachment_pointers).await;
                let body_ranges = body_ranges.into_iter().filter_map(BodyRange::from_proto);

                let message = Message {
                    quote,
                    ..Message::new(user_id, body, body_ranges, timestamp, attachments)
                };

                if message.is_empty() {
                    debug!("dropping empty message");
                    return Ok(());
                }

                (channel_idx, message)
            }
            // Incoming direct/group message
            (
                Metadata { sender, .. },
                ContentBody::DataMessage(DataMessage {
                    mut body,
                    group_v2,
                    timestamp: Some(timestamp),
                    profile_key,
                    quote,
                    attachments: attachment_pointers,
                    sticker,
                    body_ranges,
                    ..
                }),
            ) => {
                let (channel_idx, from) = if let Some(GroupContextV2 {
                    master_key: Some(master_key),
                    revision: Some(revision),
                    ..
                }) = group_v2
                {
                    // incoming group message
                    // profile_key can be None and is not required for known contacts
                    let profile_key = match profile_key {
                        Some(profile_key) => Some(
                            profile_key
                                .try_into()
                                .map_err(|_| anyhow!("invalid profile key"))?,
                        ),
                        None => None,
                    };
                    let master_key = master_key
                        .try_into()
                        .map_err(|_| anyhow!("invalid group master key"))?;
                    let channel_idx = self
                        .ensure_group_channel_exists(master_key, revision)
                        .await
                        .context("failed to create group channel")?;

                    self.ensure_user_is_known(sender.raw_uuid(), profile_key)
                        .await;
                    let from = self.name_by_id(sender.raw_uuid()).await;

                    (channel_idx, from)
                } else {
                    // incoming direct message
                    let profile_key = profile_key
                        .context("sync message with destination without profile key")?
                        .try_into()
                        .map_err(|_| anyhow!("invalid profile key"))?;
                    self.ensure_user_is_known(sender.raw_uuid(), Some(profile_key))
                        .await;
                    let name = self.name_by_id(sender.raw_uuid()).await;
                    let channel_idx = self
                        .ensure_contact_channel_exists(sender.raw_uuid(), &name)
                        .await;
                    // Reset typing notification as the Tipyng::Stop are not always sent by the server when a message is sent.
                    let channel_id = self.channels.items[channel_idx];
                    let mut channel = self
                        .storage
                        .channel(channel_id)
                        .expect("non-existent channel")
                        .into_owned();
                    let from = channel.name.clone();
                    if channel.reset_writing(sender.raw_uuid()) {
                        self.storage.store_channel(channel);
                    }
                    (channel_idx, from)
                };

                add_emoji_from_sticker(&mut body, sticker);

                let attachments = self.save_attachments(attachment_pointers).await;
                self.notify_about_message(&from, body.as_deref(), &attachments);

                // Send "Delivered" receipt
                self.add_receipt_event(ReceiptEvent::new(
                    sender.raw_uuid(),
                    timestamp,
                    Receipt::Delivered,
                ));

                let quote = quote.and_then(Message::from_quote).map(Box::new);
                let body_ranges = body_ranges.into_iter().filter_map(BodyRange::from_proto);
                let message = Message {
                    quote,
                    ..Message::new(sender.raw_uuid(), body, body_ranges, timestamp, attachments)
                };

                if message.is_empty() {
                    return Ok(());
                }

                (channel_idx, message)
            }
            (metadata, ContentBody::SynchronizeMessage(sync_message)) => {
                return self.handle_sync_message(metadata, sync_message);
            }
            (
                Metadata { sender, .. },
                ContentBody::ReceiptMessage(ReceiptMessage {
                    r#type: Some(receipt_type),
                    timestamp: timestamps,
                }),
            ) => {
                let receipt = Receipt::from_i32(receipt_type);
                self.handle_receipt(sender.raw_uuid(), receipt, timestamps);
                return Ok(());
            }

            (
                Metadata { sender, .. },
                ContentBody::TypingMessage(TypingMessage {
                    timestamp: Some(timest),
                    group_id,
                    action: Some(act),
                }),
            ) => {
                let group_id_bytes = match group_id.map(TryInto::try_into).transpose() {
                    Ok(bytes) => bytes,
                    Err(_) => {
                        error!("invalid group id: failed to convert to group identified bytes");
                        return Ok(());
                    }
                };
                if self
                    .handle_typing(
                        sender.raw_uuid(),
                        group_id_bytes,
                        TypingAction::from_i32(act),
                        timest,
                    )
                    .is_err()
                {
                    error!("failed to handle typing: unknown error");
                }
                return Ok(());
            }

            unhandled => {
                info!(?unhandled, "skipping unhandled message");
                return Ok(());
            }
        };

        self.add_message_to_channel(channel_idx, message);

        Ok(())
    }

    fn notify_about_message(&mut self, from: &str, body: Option<&str>, attachments: &[Attachment]) {
        let attachments_text = notification_text_for_attachments(attachments);
        let notification = [body, attachments_text.as_deref()]
            .into_iter()
            .flatten()
            .join(" ");
        if !notification.is_empty() {
            self.notify(from, &notification);
        }
        self.bell();
    }

    pub fn step_receipts(&mut self) {
        self.receipt_handler.step(self.signal_manager.as_ref());
    }

    fn handle_typing(
        &mut self,
        sender_uuid: Uuid,
        group_id: Option<GroupIdentifierBytes>,
        action: TypingAction,
        _timestamp: u64,
    ) -> Result<(), ()> {
        if let Some(gid) = group_id {
            let mut channel = self
                .storage
                .channel(ChannelId::Group(gid))
                .ok_or(())?
                .into_owned();
            if let TypingSet::GroupTyping(ref mut hash_set) = channel.typing {
                match action {
                    TypingAction::Started => {
                        hash_set.insert(sender_uuid);
                    }
                    TypingAction::Stopped => {
                        hash_set.remove(&sender_uuid);
                    }
                }
                self.storage.store_channel(channel);
            } else {
                error!("Got a single typing instead of hash set on a group");
            }
        } else {
            let mut channel = self
                .storage
                .channel(ChannelId::User(sender_uuid))
                .ok_or(())?
                .into_owned();
            if let TypingSet::SingleTyping(_) = channel.typing {
                match action {
                    TypingAction::Started => {
                        channel.typing = TypingSet::SingleTyping(true);
                    }
                    TypingAction::Stopped => {
                        channel.typing = TypingSet::SingleTyping(false);
                    }
                }
                self.storage.store_channel(channel);
            } else {
                error!("Got a hash set instead of single typing on a direct chat");
            }
        }
        Ok(())
    }

    pub fn add_receipt_event(&mut self, event: ReceiptEvent) {
        self.receipt_handler.add_receipt_event(event);
    }

    fn handle_receipt(&mut self, sender_uuid: Uuid, receipt: Receipt, mut timestamps: Vec<u64>) {
        let sender_channels: Vec<ChannelId> = self
            .storage
            .channels()
            .filter(|channel| match channel.id {
                ChannelId::User(uuid) => uuid == sender_uuid,
                ChannelId::Group(_) => channel
                    .group_data
                    .as_ref()
                    .map(|group_data| group_data.members.contains(&sender_uuid))
                    .unwrap_or(false),
            })
            .map(|channel| channel.id)
            .collect();

        timestamps.sort_unstable_by_key(|&ts| Reverse(ts));
        if timestamps.is_empty() {
            return;
        }

        let mut found_channel_id = None;
        let mut messages_to_store = Vec::new();

        'outer: for channel_id in sender_channels {
            let mut messages = self.storage.messages(channel_id).rev();
            for &ts in &timestamps {
                // Note: `&mut` is needed to advance the iterator `messages` with each `ts`.
                // Since these are sorted in reverse order, we can continue advancing messages
                // without consuming them.
                if let Some(msg) = (&mut messages)
                    .take_while(|msg| msg.arrived_at >= ts)
                    .find(|msg| msg.arrived_at == ts)
                {
                    let mut msg = msg.into_owned();
                    if msg.receipt < receipt {
                        msg.receipt = msg.receipt.max(receipt);
                        messages_to_store.push(msg);
                    }
                    found_channel_id = Some(channel_id);
                }
            }

            if found_channel_id.is_some() {
                // if one ts was found, then all other ts have to be in the same channel
                break 'outer;
            }
        }

        if let Some(channel_id) = found_channel_id {
            for message in messages_to_store {
                self.storage.store_message(channel_id, message);
            }
        }
    }

    async fn handle_reaction(
        &mut self,
        channel_id: ChannelId,
        target_sent_timestamp: u64,
        sender_uuid: Uuid,
        emoji: String,
        HandleReactionOptions {
            remove,
            notify,
            bell,
        }: HandleReactionOptions,
    ) -> Option<()> {
        let mut message = self
            .storage
            .message(MessageId::new(channel_id, target_sent_timestamp))?
            .into_owned();

        let reaction_idx = message
            .reactions
            .iter()
            .position(|(from_id, _)| from_id == &sender_uuid);
        let is_added = if let Some(idx) = reaction_idx {
            if remove {
                message.reactions.swap_remove(idx);
                false
            } else {
                message.reactions[idx].1.clone_from(&emoji);
                true
            }
        } else {
            message.reactions.push((sender_uuid, emoji.clone()));
            true
        };
        let message = self.storage.store_message(channel_id, message);

        if is_added && channel_id != ChannelId::User(self.user_id) {
            // Notification
            let mut notification = format!("reacted {emoji}");
            if let Some(text) = message.message.as_ref() {
                notification.push_str(" to: ");
                notification.push_str(text);
            }

            // makes borrow checker happy
            let channel = self.storage.channel(channel_id)?;
            let channel_name = channel.name.clone();

            let sender_name = self.name_by_id(sender_uuid).await;
            let summary = if let ChannelId::Group(_) = channel_id {
                Cow::from(format!("{sender_name} in {channel_name}"))
            } else {
                Cow::from(sender_name)
            };

            if notify {
                self.notify(&summary, &format!("{summary} {notification}"));
            }

            if bell {
                self.bell();
            }

            let channel_idx = self
                .channels
                .items
                .iter()
                .position(|id| id == &channel_id)
                .expect("non-existent channel");
            self.touch_channel(channel_idx);
        }

        Some(())
    }

    async fn ensure_group_channel_exists(
        &mut self,
        master_key: GroupMasterKeyBytes,
        revision: u32,
    ) -> anyhow::Result<usize> {
        let channel_id = ChannelId::from_master_key_bytes(master_key)?;
        if let Some(channel_idx) = self.channels.items.iter().position(|id| id == &channel_id) {
            // existing channel
            let channel = self
                .storage
                .channel(channel_id)
                .expect("non-existent channel");

            let is_stale = match channel.group_data.as_ref() {
                Some(group_data) => group_data.revision != revision,
                None => true,
            };
            if is_stale {
                let ResolvedGroup {
                    name,
                    group_data,
                    profile_keys,
                } = self.signal_manager.resolve_group(master_key).await?;

                let mut channel = channel.into_owned();

                self.ensure_users_are_known(
                    group_data
                        .members
                        .iter()
                        .copied()
                        .zip(profile_keys.into_iter()),
                )
                .await;

                channel.name = name;
                channel.group_data = Some(group_data);
                self.storage.store_channel(channel);
            }
            Ok(channel_idx)
        } else {
            // new channel
            let ResolvedGroup {
                name,
                group_data,
                profile_keys,
            } = self.signal_manager.resolve_group(master_key).await?;

            self.ensure_users_are_known(
                group_data
                    .members
                    .iter()
                    .copied()
                    .zip(profile_keys.into_iter()),
            )
            .await;

            let channel = Channel {
                id: channel_id,
                name,
                group_data: Some(group_data),
                unread_messages: 0,
                typing: TypingSet::GroupTyping(Default::default()),
            };
            self.storage.store_channel(channel);

            let channel_idx = self.channels.items.len();
            self.channels.items.push(channel_id);

            Ok(channel_idx)
        }
    }

    async fn ensure_user_is_known(&mut self, uuid: Uuid, profile_key: Option<ProfileKeyBytes>) {
        // is_known <=>
        //   * in names, and
        //   * is not empty
        //   * is not a phone numbers, and
        //   * is not their uuid
        let is_known = self
            .storage
            .name(uuid)
            .filter(|name| {
                !name.is_empty()
                    && !util::is_phone_number(name)
                    && Uuid::parse_str(name) != Ok(uuid)
            })
            .is_some();
        if !is_known {
            let name = if let Some(name) = self.signal_manager.profile_name(uuid).await {
                name
            } else {
                match profile_key {
                    Some(profile_key) => {
                        // try to resolve from signal service via their profile
                        self.signal_manager
                            .resolve_profile_name(uuid, profile_key)
                            .await
                            .unwrap_or_else(|| uuid.to_string())
                    }
                    None => {
                        // cannot be resolved
                        uuid.to_string()
                    }
                }
            };
            self.storage.store_name(uuid, name);
        }
    }

    async fn ensure_users_are_known(
        &mut self,
        users_with_keys: impl Iterator<Item = (Uuid, ProfileKeyBytes)>,
    ) {
        // TODO: Run in parallel
        for (uuid, profile_key) in users_with_keys {
            self.ensure_user_is_known(uuid, Some(profile_key)).await;
        }
    }

    fn ensure_own_channel_exists(&mut self) -> usize {
        let user_id = self.user_id;
        if let Some(channel_idx) = self
            .channels
            .items
            .iter()
            .position(|channel_id| channel_id == &user_id)
        {
            channel_idx
        } else {
            let channel = Channel {
                id: user_id.into(),
                name: self.config.user.name.clone(),
                group_data: None,
                unread_messages: 0,
                typing: TypingSet::SingleTyping(false),
            };
            let channel = self.storage.store_channel(channel);

            let channel_idx = self.channels.items.len();
            self.channels.items.push(channel.id);

            channel_idx
        }
    }

    pub(crate) async fn ensure_contact_channel_exists(&mut self, uuid: Uuid, name: &str) -> usize {
        if let Some(channel_idx) = self
            .channels
            .items
            .iter()
            .position(|channel_id| channel_id == &uuid)
        {
            let channel = self
                .storage
                .channel(uuid.into())
                .expect("non-existent channel");
            if channel.name != name {
                let mut channel = channel.into_owned();
                channel.name = name.to_string();
                self.storage.store_channel(channel);
            }
            channel_idx
        } else {
            let channel = Channel {
                id: uuid.into(),
                name: name.to_string(),
                group_data: None,
                unread_messages: 0,
                typing: TypingSet::SingleTyping(false),
            };
            let channel = self.storage.store_channel(channel);

            let channel_idx = self.channels.items.len();
            self.channels.items.push(channel.id);

            channel_idx
        }
    }

    fn add_message_to_channel(&mut self, channel_idx: usize, message: Message) {
        let channel_id = self.channels.items[channel_idx];

        let message = self.storage.store_message(channel_id, message);

        let messages = self.messages.entry(channel_id).or_default();
        messages.items.push(message.arrived_at);

        if let Some(idx) = messages.state.selected() {
            // keep selection on the old message
            messages.state.select(Some(idx + 1));
        }

        self.touch_channel(channel_idx);
    }

    pub(crate) fn touch_channel(&mut self, channel_idx: usize) {
        if self.channels.state.selected() != Some(channel_idx) {
            let channel_id = self.channels.items[channel_idx];
            let mut channel = self
                .storage
                .channel(channel_id)
                .expect("non-existent channel")
                .into_owned();
            channel.unread_messages += 1;
            self.storage.store_channel(channel);
        } else {
            self.reset_unread_messages();
        }

        self.bubble_up_channel(channel_idx);
    }

    fn bubble_up_channel(&mut self, channel_idx: usize) {
        // bubble up channel to the beginning of the list
        let channels = &mut self.channels;
        for (prev, next) in (0..channel_idx).zip(1..channel_idx + 1).rev() {
            channels.items.swap(prev, next);
        }
        match channels.state.selected() {
            Some(selected_idx) if selected_idx == channel_idx => channels.state.select(Some(0)),
            Some(selected_idx) if selected_idx < channel_idx => {
                channels.state.select(Some(selected_idx + 1));
            }
            _ => {}
        }
    }

    fn notify(&self, summary: &str, text: &str) {
        if self.config.notifications {
            if let Err(e) = Notification::new().summary(summary).body(text).show() {
                error!("failed to send notification: {}", e);
            }
        }
    }

    fn bell(&self) {
        if self.config.bell {
            print!("\x07");
        }
    }

    fn extract_attachments<Tz: TimeZone>(
        input: &str,
        at: DateTime<Tz>,
        mut get_clipboard_img: impl FnMut() -> Option<Result<ImageData<'static>, arboard::Error>>,
    ) -> (String, Vec<(AttachmentSpec, Vec<u8>)>)
    where
        Tz::Offset: std::fmt::Display,
    {
        let mut offset = 0;
        let mut clean_input = String::new();

        let attachments = ATTACHMENT_REGEX.find_iter(input).filter_map(|m| {
            let path_str = m.as_str().strip_prefix("file://")?;

            clean_input.push_str(input[offset..m.start()].trim_end());
            offset = m.end();

            Some(if path_str.starts_with("clip") {
                // clipboard
                let img = get_clipboard_img()?
                    .inspect_err(|error| error!(%error, "failed to get clipboard image"))
                    .ok()?;

                let width: u32 = img.width.try_into().ok()?;
                let height: u32 = img.height.try_into().ok()?;

                let mut bytes = Vec::new();
                let mut cursor = Cursor::new(&mut bytes);
                let encoder = PngEncoder::new(&mut cursor);

                let png: ImageBuffer<Rgba<_>, _> = ImageBuffer::from_raw(width, height, img.bytes)?;
                let data: Vec<_> = png.into_raw().iter().map(|b| b.swap_bytes()).collect();
                encoder
                    .write_image(
                        &data,
                        img.width as _,
                        img.height as _,
                        image::ExtendedColorType::Rgba8,
                    )
                    .inspect_err(|error| error!(%error, "failed to encode image"))
                    .ok()?;

                let file_name = format!("screenshot-{}.png", at.format("%Y-%m-%dT%H:%M:%S%z"));

                let spec = AttachmentSpec {
                    content_type: "image/png".to_owned(),
                    length: bytes.len(),
                    file_name: Some(file_name),
                    width: Some(width),
                    height: Some(height),
                    ..Default::default()
                };
                (spec, bytes)
            } else {
                // path

                // TODO: Show error to user if the file does not exist. This would prevent not
                // sending the attachment in the end.

                let path = Path::new(path_str);
                let bytes = std::fs::read(path).ok()?;
                let content_type = mime_guess::from_path(path)
                    .first()
                    .map(|mime| mime.essence_str().to_string())
                    .unwrap_or_default();
                let file_name = path.file_name().map(|f| f.to_string_lossy().into());
                let spec = AttachmentSpec {
                    content_type,
                    length: bytes.len(),
                    file_name,
                    ..Default::default()
                };

                (spec, bytes)
            })
        });

        let attachments = attachments.collect();
        clean_input.push_str(&input[offset..]);
        let clean_input = clean_input.trim().to_string();

        (clean_input, attachments)
    }

    async fn save_attachments(
        &mut self,
        attachment_pointers: Vec<AttachmentPointer>,
    ) -> Vec<Attachment> {
        let mut attachments = vec![];
        for attachment_pointer in attachment_pointers {
            match self
                .signal_manager
                .save_attachment(attachment_pointer)
                .await
            {
                Ok(attachment) => attachments.push(attachment),
                Err(e) => warn!("failed to save attachment: {}", e),
            }
        }
        attachments
    }

    pub fn toggle_help(&mut self) {
        self.display_help = !self.display_help;
    }

    pub fn is_help(&self) -> bool {
        self.display_help
    }

    pub fn is_select_channel_shown(&self) -> bool {
        self.select_channel.is_shown
    }

    pub fn select_channel_prev(&mut self) {
        self.select_channel.prev();
    }

    pub fn select_channel_next(&mut self) {
        self.select_channel.next();
    }

    pub fn copy_selection(&mut self) {
        if let Some(message) = self.selected_message() {
            if let Some(text) = message.message.as_ref() {
                let text = text.clone();
                if let Some(clipboard) = self.clipboard.as_mut() {
                    if let Err(error) = clipboard.set_text(text) {
                        error!(%error, "failed to copy text to clipboard");
                    } else {
                        info!("copied selected text to clipboard");
                    }
                }
            }
        }
    }

    pub fn handle_event(&mut self, event: Event) -> anyhow::Result<()> {
        match event {
            Event::SentTextResult { message_id, result } => {
                if let Err(error) = result {
                    let mut message = self
                        .storage
                        .message(message_id)
                        .context("no message")?
                        .into_owned();
                    message.send_failed = Some(error.to_string());
                    self.storage.store_message(message_id.channel_id, message);
                }
            }
        }
        Ok(())
    }

    pub(crate) fn is_editing(&self) -> bool {
        self.editing.is_some()
    }

    /// Returns `true` if editing was reset, otherwise `false`
    fn reset_editing(&mut self) -> bool {
        let is_reset = self.editing.take().is_some();
        if is_reset {
            self.take_input();
        }
        is_reset
    }

    fn start_editing(&mut self) -> Option<()> {
        if !self.input.is_empty() {
            return None;
        }

        let message_id = self.selected_message_id()?;
        let message = self.storage.message(message_id)?;

        if message.from_id != self.user_id {
            return None;
        }

        let target_sent_timestamp = self
            .storage
            .edits(message_id)
            .last()
            .map(|last_edit| last_edit.arrived_at)
            .unwrap_or(message.arrived_at);
        let message_id = MessageId::new(message_id.channel_id, target_sent_timestamp);
        let text = message.message.clone()?;

        self.editing.replace(message_id);
        self.input.data = text;
        self.input.on_end();

        Some(())
    }

    pub fn event_to_command<'r>(&'r self, event: &KeyEvent) -> Option<&'r Command> {
        let mut combiner = Combiner::default();
        let keys_pressed = combiner.transform(*event)?;
        let modes = if self.is_help() {
            vec![WindowMode::Anywhere, WindowMode::Help]
        } else if self.is_select_channel_shown() {
            vec![WindowMode::Anywhere, WindowMode::ChannelModal]
        } else if self.is_multiline_input {
            vec![
                WindowMode::Anywhere,
                WindowMode::Multiline,
                WindowMode::Normal,
            ]
        } else if self.input.is_empty() {
            vec![
                WindowMode::Anywhere,
                WindowMode::MessageSelected,
                WindowMode::Normal,
            ]
        } else {
            vec![WindowMode::Anywhere, WindowMode::Normal]
        };
        for mode in modes {
            if let Some(kb) = self.mode_keybindings.get(&mode) {
                if let Some(cmd) = kb.get(&keys_pressed) {
                    return Some(cmd);
                }
            }
        }
        if self.is_help() {
            // Swallow event
            Some(&Command::NoOp)
        } else {
            None
        }
    }
}

#[derive(Debug, Default)]
struct HandleReactionOptions {
    remove: bool,
    notify: bool,
    bell: bool,
}

impl HandleReactionOptions {
    fn new() -> Self {
        Default::default()
    }

    fn remove(self, remove: bool) -> Self {
        Self { remove, ..self }
    }

    fn notify(self, notify: bool) -> Self {
        Self { notify, ..self }
    }

    fn bell(self, bell: bool) -> Self {
        Self { bell, ..self }
    }
}

/// Returns an emoji string if `s` is an emoji or if `s` is a GitHub emoji shortcode.
pub fn to_emoji(s: &str) -> Option<&str> {
    let s = s.trim();
    if emojis::get(s).is_some() {
        Some(s)
    } else {
        let s = s.strip_prefix(':')?.strip_suffix(':')?;
        Some(emojis::get_by_shortcode(s)?.as_str())
    }
}

fn open_url(message: &Message, url_regex: &Regex) -> Option<()> {
    let text = message.message.as_ref()?;
    let m = url_regex.find(text)?;
    let url = m.as_str();
    if let Err(error) = opener::open(url) {
        error!(url, %error, "failed to open");
    }
    Some(())
}

fn open_file(message: &Message) -> Option<()> {
    let attachment = message.attachments.first()?;
    let file: &Path = attachment.filename.as_ref();
    if let Err(error) = opener::open(file) {
        let path = file.display().to_string();
        error!(path, %error, "failed to open");
    }
    Some(())
}
fn notification_text_for_attachments(attachments: &[Attachment]) -> Option<String> {
    match attachments.len() {
        0 => None,
        1 => Some("<attachment>".into()),
        n => Some(format!("<attachments ({n})>")),
    }
}

fn add_emoji_from_sticker(body: &mut Option<String>, sticker: Option<Sticker>) {
    if let Some(Sticker { emoji: Some(e), .. }) = sticker {
        *body = Some(format!("<{e}>"));
    }
}

#[cfg(test)]
pub(crate) mod tests {
    use chrono::FixedOffset;
    use std::cell::RefCell;
    use std::rc::Rc;

    use crate::config::User;
    use crate::data::GroupData;
    use crate::signal::test::SignalManagerMock;
    use crate::storage::{ForgetfulStorage, MemCache};

    use super::*;

    pub(crate) fn test_app() -> (
        App,
        mpsc::UnboundedReceiver<Event>,
        Rc<RefCell<Vec<Message>>>,
    ) {
        let signal_manager = SignalManagerMock::new();
        let sent_messages = signal_manager.sent_messages.clone();

        let mut storage = MemCache::new(ForgetfulStorage);

        let channel_id = ChannelId::User(Uuid::new_v4());
        let channel = Channel {
            id: channel_id,
            name: "test".to_string(),
            group_data: Some(GroupData {
                master_key_bytes: GroupMasterKeyBytes::default(),
                members: vec![signal_manager.user_id()],
                revision: 1,
            }),
            unread_messages: 1,
            typing: TypingSet::GroupTyping(Default::default()),
        };
        storage.store_channel(channel);
        storage.store_message(
            channel_id,
            Message {
                from_id: signal_manager.user_id(),
                message: Some("First message".to_string()),
                arrived_at: 0,
                quote: Default::default(),
                attachments: Default::default(),
                reactions: Default::default(),
                receipt: Default::default(),
                body_ranges: Default::default(),
                send_failed: Default::default(),
                edit: Default::default(),
                edited: Default::default(),
            },
        );

        let user = User {
            name: "Tyler Durden".to_string(),
            phone_number: "+0000000000".to_string(),
        };
        let (mut app, events) = App::try_new(
            Config::with_user(user),
            Box::new(signal_manager),
            Box::new(storage),
        )
        .unwrap();
        app.channels.state.select(Some(0));

        (app, events, sent_messages)
    }

    #[tokio::test]
    async fn test_send_input() {
        let (mut app, mut events, sent_messages) = test_app();
        let input = "Hello, World!";
        for c in input.chars() {
            app.get_input().put_char(c);
        }
        app.send_input(0);

        assert_eq!(sent_messages.borrow().len(), 1);
        let msg = sent_messages.borrow()[0].clone();
        assert_eq!(msg.message.as_ref().unwrap(), input);

        let channel_id = app.channels.items[0];
        let channel = app.storage.channel(channel_id).unwrap();
        assert_eq!(channel.unread_messages, 0);

        assert_eq!(app.get_input().data, "");

        match events.recv().await.unwrap() {
            Event::SentTextResult { message_id, result } => {
                assert_eq!(message_id.arrived_at, msg.arrived_at);
                assert!(result.is_ok());
            }
        }
    }

    #[tokio::test]
    async fn test_send_input_with_emoji() {
        let (mut app, mut events, sent_messages) = test_app();
        let input = "👻";
        for c in input.chars() {
            app.get_input().put_char(c);
        }

        app.send_input(0);

        assert_eq!(sent_messages.borrow().len(), 1);
        let msg = sent_messages.borrow()[0].clone();
        assert_eq!(msg.message.as_ref().unwrap(), input);

        assert_eq!(app.get_input().data, "");

        match events.recv().await.unwrap() {
            Event::SentTextResult { message_id, result } => {
                assert_eq!(message_id.arrived_at, msg.arrived_at);
                assert!(result.is_ok());
            }
        }
    }

    #[tokio::test]
    async fn test_send_input_with_emoji_codepoint() {
        let (mut app, mut events, sent_messages) = test_app();
        let input = ":thumbsup:";
        for c in input.chars() {
            app.get_input().put_char(c);
        }

        app.send_input(0);

        assert_eq!(sent_messages.borrow().len(), 1);
        let msg = sent_messages.borrow()[0].clone();
        assert_eq!(msg.message.as_ref().unwrap(), "👍");

        match events.recv().await.unwrap() {
            Event::SentTextResult { message_id, result } => {
                assert_eq!(message_id.arrived_at, msg.arrived_at);
                assert!(result.is_ok());
            }
        }
    }

    #[tokio::test]
    async fn test_add_reaction_with_emoji() {
        let (mut app, _events, _sent_messages) = test_app();

        let channel_id = app.channels.items[0];
        app.messages
            .get_mut(&channel_id)
            .unwrap()
            .state
            .select(Some(0));

        app.get_input().put_char('👍');
        app.add_reaction(0, None).await;

        let arrived_at = app.messages[&channel_id].items[0];
        let reactions = &app
            .storage
            .message(MessageId::new(channel_id, arrived_at))
            .unwrap()
            .reactions;
        assert_eq!(reactions.len(), 1);
        assert_eq!(reactions[0], (app.user_id, "👍".to_string()));
    }

    #[tokio::test]
    async fn test_add_reaction_with_emoji_codepoint() {
        let (mut app, _events, _sent_messages) = test_app();

        let channel_id = app.channels.items[0];
        app.messages
            .get_mut(&channel_id)
            .unwrap()
            .state
            .select(Some(0));

        for c in ":thumbsup:".chars() {
            app.get_input().put_char(c);
        }
        app.add_reaction(0, None).await;

        let arrived_at = app.messages[&channel_id].items[0];
        let reactions = &app
            .storage
            .message(MessageId::new(channel_id, arrived_at))
            .unwrap()
            .reactions;
        assert_eq!(reactions.len(), 1);
        assert_eq!(reactions[0], (app.user_id, "👍".to_string()));
    }

    #[tokio::test]
    async fn test_remove_reaction() {
        let (mut app, _events, _sent_messages) = test_app();

        let channel_id = app.channels.items[0];
        app.messages
            .get_mut(&channel_id)
            .unwrap()
            .state
            .select(Some(0));

        let arrived_at = app.messages[&channel_id].items[0];
        let mut message = app
            .storage
            .message(MessageId::new(channel_id, arrived_at))
            .unwrap()
            .into_owned();
        message.reactions.push((app.user_id, "👍".to_string()));
        app.storage.store_message(channel_id, message);
        app.add_reaction(0, None).await;

        let reactions = &app
            .storage
            .message(MessageId::new(channel_id, arrived_at))
            .unwrap()
            .reactions;
        assert!(reactions.is_empty());
    }

    #[tokio::test]
    async fn test_add_invalid_reaction() {
        let (mut app, _events, _sent_messages) = test_app();
        let channel_id = app.channels.items[0];
        app.messages
            .get_mut(&channel_id)
            .unwrap()
            .state
            .select(Some(0));

        for c in ":thumbsup".chars() {
            app.get_input().put_char(c);
        }
        app.add_reaction(0, None).await;

        assert_eq!(app.get_input().data, ":thumbsup");
        let arrived_at = app.messages[&channel_id].items[0];
        let reactions = &app
            .storage
            .message(MessageId::new(channel_id, arrived_at))
            .unwrap()
            .reactions;
        assert!(reactions.is_empty());
    }

    #[test]
    fn test_to_emoji() {
        assert_eq!(to_emoji("🚀"), Some("🚀"));
        assert_eq!(to_emoji("  🚀   "), Some("🚀")); // trimmed
        assert_eq!(to_emoji(":rocket:"), Some("🚀"));
        assert_eq!(to_emoji("☝🏿"), Some("☝🏿"));
        assert_eq!(to_emoji("a"), None);
    }

    #[test]
    fn test_extract_attachments() {
        let tempdir = tempfile::tempdir().unwrap();
        let image_png = tempdir.path().join("image.png");
        let image_jpg = tempdir.path().join("image.jpg");

        std::fs::write(&image_png, b"some png data").unwrap();
        std::fs::write(&image_jpg, b"some jpg data").unwrap();

        let clipboard_image = ImageData {
            width: 1,
            height: 1,
            bytes: vec![0, 0, 0, 0].into(), // RGBA single pixel
        };

        let message = format!(
            "Hello, file://{} file://{} World! file://clip",
            image_png.display(),
            image_jpg.display(),
        );

        let at_str = "2023-01-01T00:00:00+0200";
        let at: DateTime<FixedOffset> = at_str.parse().unwrap();

        let (cleaned_message, specs) =
            App::extract_attachments(&message, at, || Some(Ok(clipboard_image.clone())));
        assert_eq!(cleaned_message, "Hello, World!");
        dbg!(&specs);

        assert_eq!(specs.len(), 3);
        assert_eq!(specs[0].0.content_type, "image/png");
        assert_eq!(specs[0].0.file_name, Some("image.png".into()));
        assert_eq!(specs[1].0.content_type, "image/jpeg");
        assert_eq!(specs[1].0.file_name, Some("image.jpg".into()));
        assert_eq!(specs[2].0.content_type, "image/png");
        assert_eq!(
            specs[2].0.file_name,
            Some(format!("screenshot-{at_str}.png"))
        );
    }
}<|MERGE_RESOLUTION|>--- conflicted
+++ resolved
@@ -6,14 +6,9 @@
 use std::io::Cursor;
 use std::path::Path;
 
-<<<<<<< HEAD
-use anyhow::{anyhow, Context as _};
+use anyhow::{Context as _, anyhow};
 use arboard::{Clipboard, ImageData};
 use chrono::{DateTime, Local, TimeZone};
-=======
-use anyhow::{Context as _, anyhow};
-use arboard::Clipboard;
->>>>>>> f52b0a49
 use crokey::Combiner;
 use crossterm::event::{KeyCode, KeyEvent};
 use image::codecs::png::PngEncoder;
@@ -48,11 +43,7 @@
     SignalManager,
 };
 use crate::storage::{MessageId, Storage};
-<<<<<<< HEAD
-use crate::util::{self, StatefulList, ATTACHMENT_REGEX, URL_REGEX};
-=======
-use crate::util::{self, ATTACHMENT_REGEX, LazyRegex, StatefulList, URL_REGEX};
->>>>>>> f52b0a49
+use crate::util::{self, ATTACHMENT_REGEX, StatefulList, URL_REGEX};
 
 pub struct App {
     pub config: Config,
