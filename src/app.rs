--- conflicted
+++ resolved
@@ -256,14 +256,9 @@
 pub struct AppData {
     pub channels: FilteredStatefulList<Channel>,
     pub names: HashMap<Uuid, String>,
-<<<<<<< HEAD
     pub used_words: HashSet<String>,
-    pub input: String,
-    /// Input position in bytes (not number of chars)
-=======
     #[serde(skip)] // ! We may want to save it
     pub input: BoxData,
->>>>>>> f89dbf69
     #[serde(skip)]
     pub search_box: BoxData,
     #[serde(skip)]
