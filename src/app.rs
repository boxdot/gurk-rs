use crate::channels::SelectChannel;
use crate::command::{
    get_keybindings, Command, DirectionVertical, ModeKeybinding, MoveAmountText, MoveAmountVisual,
    MoveDirection, Widget, WindowMode,
};
use crate::config::Config;
use crate::data::{BodyRange, Channel, ChannelId, Message, TypingAction, TypingSet};
use crate::event::Event;
use crate::input::Input;
use crate::receipt::{Receipt, ReceiptEvent, ReceiptHandler};
use crate::signal::{
    Attachment, GroupIdentifierBytes, GroupMasterKeyBytes, ProfileKeyBytes, ResolvedGroup,
    SignalManager,
};
use crate::storage::{MessageId, Storage};
use crate::util::{self, LazyRegex, StatefulList, ATTACHMENT_REGEX, URL_REGEX};
use std::cell::Cell;
use std::io::Cursor;

use anyhow::{anyhow, Context as _};
use arboard::Clipboard;
use chrono::{DateTime, Utc};
use crokey::Combiner;
use crossterm::event::{KeyCode, KeyEvent};
use image::codecs::png::PngEncoder;
use image::{ImageBuffer, ImageEncoder, Rgba};
use itertools::Itertools;
use notify_rust::Notification;
use presage::libsignal_service::content::{Content, ContentBody, Metadata};
use presage::libsignal_service::sender::AttachmentSpec;
use presage::proto::{
    data_message::{Reaction, Sticker},
    sync_message::Sent,
    GroupContextV2,
};
use presage::proto::{AttachmentPointer, DataMessage, ReceiptMessage, SyncMessage, TypingMessage};
use regex::Regex;
use tokio::sync::mpsc;
use tracing::{debug, error, info, warn};
use uuid::Uuid;

use std::borrow::Cow;
use std::cmp::Reverse;
use std::collections::BTreeMap;
use std::convert::TryInto;
use std::future::Future;
use std::path::Path;
use std::time::Duration;

/// Amount of time to skip contacts sync after the last sync
const CONTACTS_SYNC_DEADLINE_SEC: i64 = 60 * 60 * 24; // 1 day
const CONTACTS_SYNC_TIMEOUT: Duration = Duration::from_secs(20);

pub struct App {
    pub config: Config,
    signal_manager: Box<dyn SignalManager>,
    pub storage: Box<dyn Storage>,
    pub channels: StatefulList<ChannelId>,
    pub messages: BTreeMap<ChannelId, StatefulList<u64 /* arrived at*/>>,
    pub help_scroll: (u16, u16),
    pub user_id: Uuid,
    pub should_quit: bool,
    url_regex: LazyRegex,
    attachment_regex: LazyRegex,
    display_help: bool,
    receipt_handler: ReceiptHandler,
    pub input: Input,
    pub is_multiline_input: bool,
    editing: Option<MessageId>,
    pub(crate) select_channel: SelectChannel,
    clipboard: Option<Clipboard>,
    event_tx: mpsc::UnboundedSender<Event>,
    // It is expensive to hit the signal manager contacts storage, so we cache it
    names_cache: Cell<Option<BTreeMap<Uuid, String>>>,
    pub mode_keybindings: ModeKeybinding,
}

impl App {
    pub fn try_new(
        config: Config,
        signal_manager: Box<dyn SignalManager>,
        storage: Box<dyn Storage>,
    ) -> anyhow::Result<(Self, mpsc::UnboundedReceiver<Event>)> {
        let user_id = signal_manager.user_id();

        // build index of channels and messages for using them as lists content
        let mut channels: StatefulList<ChannelId> = Default::default();
        let mut messages: BTreeMap<_, StatefulList<_>> = BTreeMap::new();
        for channel in storage.channels() {
            channels.items.push(channel.id);
            let channel_messages = &mut messages.entry(channel.id).or_default().items;
            for message in storage.messages(channel.id) {
                channel_messages.push(message.arrived_at);
            }
        }
        channels.items.sort_unstable_by_key(|channel_id| {
            let last_message_arrived_at = storage
                .messages(*channel_id)
                .next_back()
                .map(|msg| msg.arrived_at);
            let channel_name = storage
                .channel(*channel_id)
                .map(|channel| channel.name.clone());
            (Reverse(last_message_arrived_at), channel_name)
        });
        channels.next();

        let clipboard = Clipboard::new()
            .map_err(|error| warn!(%error, "clipboard disabled"))
            .ok();

        let (event_tx, event_rx) = mpsc::unbounded_channel();

        let mode_keybindings = get_keybindings(&config.keybindings, config.default_keybindings)
            .expect("keybinding configuration failed");

        let app = Self {
            config,
            signal_manager,
            user_id,
            storage,
            channels,
            messages,
            help_scroll: (0, 0),
            should_quit: false,
            url_regex: LazyRegex::new(URL_REGEX),
            attachment_regex: LazyRegex::new(ATTACHMENT_REGEX),
            display_help: false,
            receipt_handler: ReceiptHandler::new(),
            input: Default::default(),
            is_multiline_input: false,
            editing: None,
            select_channel: Default::default(),
            clipboard,
            event_tx,
            names_cache: Default::default(),
            mode_keybindings,
        };
        Ok((app, event_rx))
    }

    /// Resolve and cache all user names for the known user channels
    pub fn populate_names_cache(&self) {
        let mut names_cache = BTreeMap::new();
        for user_id in self
            .storage
            .channels()
            .filter_map(|channel| channel.id.user())
        {
            if let Some(name) = self.resolve_name(user_id) {
                names_cache.insert(user_id, name);
            }
        }
        let mut cache = self.names_cache.take().unwrap_or_default();
        cache.extend(names_cache);
        self.names_cache.replace(Some(cache));
    }

    pub fn get_input(&mut self) -> &mut Input {
        if self.select_channel.is_shown {
            &mut self.select_channel.input
        } else {
            &mut self.input
        }
    }

    pub fn writing_people(&self, channel: &Channel) -> Option<String> {
        if channel.is_writing() {
            let uuids: Box<dyn Iterator<Item = Uuid>> = match &channel.typing {
                TypingSet::GroupTyping(uuids) => Box::new(uuids.iter().copied()),
                TypingSet::SingleTyping(a) => {
                    if *a {
                        Box::new(std::iter::once(channel.user_id().unwrap()))
                    } else {
                        Box::new(std::iter::empty())
                    }
                }
            };
            Some(format!(
                "[{}] writing...",
                uuids.map(|id| self.name_by_id_cached(id)).format(", ")
            ))
        } else {
            None
        }
    }

<<<<<<< HEAD
    /// Returns the name of a user by their ID from the cache without resolving it.
    pub fn name_by_id_cached(&self, id: Uuid) -> String {
        if self.user_id == id {
            // it's me
            return self.config.user.name.clone();
        };

        let cache = self.names_cache.take().unwrap_or_default();
        let name = cache.get(&id).cloned().unwrap_or_else(|| id.to_string());
        self.names_cache.replace(Some(cache));
        name
    }

    // Resolves name of a user by their id
    //
    // The resolution is done in the following way:
    //
    // 1. It's us => name from config
    // 2. User id is in presage's signal manager (that is, it is a known contact from our address
    //    book) => use it,
    // 3. User id is in the gurk's user name table (custom name) => use it,
    // 4. give up with UUID as user name
    pub async fn name_by_id(&self, id: Uuid) -> String {
        if self.user_id == id {
            // it's me
            return self.config.user.name.clone();
        };
        self.name_by_id_or_insert(id, |id| {
            async move {
                if let Some(name) = self.signal_manager.profile_name(id).await {
                    name
                } else if let Some(name) =
                    self.signal_manager.contact(id).await.and_then(|contact| {
                        if !contact.name.trim().is_empty() {
                            Some(contact.name)
                        } else {
                            contact
                                .phone_number
                                .map(|p| p.format().mode(Mode::E164).to_string())
                        }
                    })
                {
                    name
                } else if let Some(name) =
                    self.storage.name(id).filter(|name| !name.trim().is_empty())
                {
                    // user should be at least known via their profile or phone number
                    name.into_owned()
                } else {
                    // give up
                    id.to_string()
                }
            }
        })
        .await
    }

    async fn name_by_id_or_insert<F: Future<Output = String>>(
        &self,
        id: Uuid,
        on_miss: impl FnOnce(Uuid) -> F,
=======
    /// Resolves name of a user by their id
    ///
    /// The resolution is done from the following places:
    ///
    /// 1. signal's profile name storage
    /// 2. signal's contacts storage
    /// 3. internal gurk's user name table
    fn resolve_name(&self, user_id: Uuid) -> Option<String> {
        if let Some(name) = self.signal_manager.profile_name(user_id) {
            debug!(name, "resolved name as profile name");
            Some(name)
        } else if let Some(contact) = self.signal_manager.contact(user_id) {
            debug!(name = contact.name, "resolved name from contacts");
            Some(contact.name)
        } else if let Some(name) = self
            .storage
            .name(user_id)
            .filter(|name| !name.trim().is_empty())
        {
            debug!(%name, "resolved name from storage");
            Some(name.into_owned())
        } else {
            None
        }
    }

    // Resolves name of a user by their id
    pub fn name_by_id(&self, id: Uuid) -> String {
        if self.user_id == id {
            // it's me
            self.config.user.name.clone()
        } else {
            self.name_by_id_or_cache(id, |id| self.resolve_name(id))
        }
    }

    fn name_by_id_or_cache(
        &self,
        id: Uuid,
        on_miss: impl FnOnce(Uuid) -> Option<String>,
>>>>>>> 968c2d4a
    ) -> String {
        let mut cache = self.names_cache.take().unwrap_or_default();
        let name = if let Some(name) = cache.get(&id).cloned() {
            name
<<<<<<< HEAD
        } else {
            let name = on_miss(id).await;
=======
        } else if let Some(name) = on_miss(id) {
>>>>>>> 968c2d4a
            cache.insert(id, name.clone());
            name
        } else {
            id.to_string()
        };
        self.names_cache.replace(Some(cache));
        name
    }

    pub fn channel_name<'a>(&self, channel: &'a Channel) -> Cow<'a, str> {
        if let Some(id) = channel.user_id() {
            self.name_by_id_cached(id).into()
        } else {
            (&channel.name).into()
        }
    }

    pub async fn on_command(&mut self, command: Command) -> anyhow::Result<()> {
        match command {
            Command::Help => self.toggle_help(),
            Command::MoveText(MoveDirection::Previous, MoveAmountText::Word) => {
                self.get_input().move_back_word()
            }
            Command::MoveText(MoveDirection::Previous, MoveAmountText::Character) => {
                self.get_input().on_left()
            }
            Command::MoveText(MoveDirection::Previous, MoveAmountText::Line) => {
                self.get_input().move_line_up()
            }
            Command::MoveText(MoveDirection::Next, MoveAmountText::Word) => {
                self.get_input().move_forward_word()
            }
            Command::MoveText(MoveDirection::Next, MoveAmountText::Character) => {
                self.get_input().on_right()
            }
            Command::MoveText(MoveDirection::Next, MoveAmountText::Line) => {
                self.get_input().move_line_down()
            }
            Command::SelectMessage(MoveDirection::Previous, MoveAmountVisual::Entry) => {
                self.on_pgup()
            }
            Command::SelectMessage(MoveDirection::Next, MoveAmountVisual::Entry) => self.on_pgdn(),
            Command::KillBackwardLine => self.get_input().on_delete_line(),
            Command::KillWord => self.get_input().on_delete_word(),
            Command::CopyMessage(_) => self.copy_selection(),
            Command::KillLine => self.get_input().on_delete_suffix(),
            Command::SelectChannel(MoveDirection::Previous) => self.select_previous_channel(),
            Command::SelectChannel(MoveDirection::Next) => self.select_next_channel(),
            Command::SelectChannelModal(MoveDirection::Previous) => self.select_channel_prev(),
            Command::SelectChannelModal(MoveDirection::Next) => self.select_channel_next(),
            Command::KillWholeLine => self.get_input().on_delete_line(),
            Command::BeginningOfLine => self.get_input().on_home(),
            Command::EndOfLine => self.get_input().on_end(),
            Command::EditMessage => {
                self.start_editing();
            }
            // Command::ReplyMessage => unimplemented!("{command:?}"),
            // Command::DeleteMessage => unimplemented!("{command:?}"),
            Command::ToggleChannelModal => {
                if !self.select_channel.is_shown {
                    self.select_channel.reset(&*self.storage);
                }
                self.select_channel.is_shown = !self.select_channel.is_shown;
            }
            Command::ToggleMultiline => {
                self.is_multiline_input = !self.is_multiline_input;
            }
            Command::React => {
                if let Some(idx) = self.channels.state.selected() {
                    self.add_reaction(idx).await;
                }
            }
            Command::OpenUrl => {
                self.try_open_url();
            }
            Command::DeleteCharacter(MoveDirection::Previous) => {
                self.get_input().on_backspace();
            }
            Command::DeleteCharacter(MoveDirection::Next) => {} // unimplemented!("{command:?}")},
            Command::Quit => {
                self.should_quit = true;
            }
            Command::Scroll(Widget::Help, DirectionVertical::Up, MoveAmountVisual::Entry) => {
                if self.help_scroll.0 >= 1 {
                    self.help_scroll.0 -= 1
                }
            }
            Command::Scroll(Widget::Help, DirectionVertical::Down, MoveAmountVisual::Entry) => {
                // TODO: prevent overscrolling
                self.help_scroll.0 += 1
            }
            Command::NoOp => {}
        }
        Ok(())
    }

    pub async fn on_key(&mut self, key: KeyEvent) -> anyhow::Result<()> {
        if let Some(cmd) = self.event_to_command(&key) {
            self.on_command(cmd.clone()).await?;
        } else {
            match key.code {
                KeyCode::Char('\r') => self.get_input().put_char('\n'),
                KeyCode::Enter => {
                    if !self.select_channel.is_shown {
                        if self.is_multiline_input {
                            self.get_input().new_line();
                        } else if !self.input.data.is_empty() {
                            if let Some(idx) = self.channels.state.selected() {
                                self.send_input(idx);
                            }
                        } else {
                            // input is empty
                            self.try_open_url();
                        }
                    } else if self.select_channel.is_shown {
                        if let Some(channel_id) = self.select_channel.selected_channel_id().copied()
                        {
                            self.select_channel.is_shown = false;
                            let (idx, _) = self
                                .channels
                                .items
                                .iter()
                                .enumerate()
                                .find(|(_, &id)| id == channel_id)
                                .context("channel disappeared during channel select popup")?;
                            self.channels.state.select(Some(idx));
                        }
                    }
                }
                KeyCode::Esc => {
                    if !self.reset_editing() {
                        self.reset_message_selection();
                    }
                }
                KeyCode::Char(c) => self.get_input().put_char(c),
                _ => {}
            }
        }
        Ok(())
    }

    /// Tries to open the first url in the selected message.
    ///
    /// Does nothing if no message is selected and no url is contained in the message.
    fn try_open_url(&mut self) -> Option<()> {
        // Note: to make the borrow checker happy, we have to use distinct fields here, and no
        // methods that borrow self mutably.
        let channel_id = self.channels.selected_item()?;
        let messages = self.messages.get(channel_id)?;
        let idx = messages.state.selected()?;
        let idx = messages.items.len().checked_sub(idx + 1)?;
        let arrived_at = messages.items.get(idx)?;
        let message = self
            .storage
            .message(MessageId::new(*channel_id, *arrived_at))?;
        let re = self.url_regex.compiled();
        open_url(&message, re)?;
        self.reset_message_selection();
        Some(())
    }

    fn selected_message_id(&self) -> Option<MessageId> {
        // Messages are shown in reversed order => selected is reversed
        let channel_id = self.channels.selected_item()?;
        let messages = self.messages.get(channel_id)?;
        let idx = messages.state.selected()?;
        let idx = messages.items.len().checked_sub(idx + 1)?;
        let arrived_at = messages.items.get(idx)?;
        Some(MessageId::new(*channel_id, *arrived_at))
    }

    fn selected_message(&self) -> Option<Cow<Message>> {
        let message_id = self.selected_message_id()?;
        self.storage.message(message_id)
    }

    /// Returns Some(_) reaction if input is a reaction.
    ///
    /// Inner is None, if the reaction should be removed.
    fn take_reaction(&mut self) -> Option<Option<String>> {
        let input_box = self.get_input();
        if input_box.data.is_empty() {
            Some(None)
        } else {
            let emoji = to_emoji(&input_box.data)?.to_string();
            self.take_input();
            Some(Some(emoji))
        }
    }

    pub async fn add_reaction(&mut self, channel_idx: usize) -> Option<()> {
        let reaction = self.take_reaction()?;
        let channel = self.storage.channel(self.channels.items[channel_idx])?;
        let message = self.selected_message()?;
        let remove = reaction.is_none();
        let emoji = reaction.or_else(|| {
            // find emoji which should be removed
            // if no emoji found => there is no reaction from us => nothing to remove
            message.reactions.iter().find_map(|(id, emoji)| {
                if id == &self.signal_manager.user_id() {
                    Some(emoji.clone())
                } else {
                    None
                }
            })
        })?;

        self.signal_manager
            .send_reaction(&channel, &message, emoji.clone(), remove);

        let channel_id = channel.id;
        let arrived_at = message.arrived_at;
        self.handle_reaction(
            channel_id,
            arrived_at,
            self.signal_manager.user_id(),
            emoji,
            HandleReactionOptions::new().remove(true),
        )
        .await;

        self.reset_unread_messages();
        self.bubble_up_channel(channel_idx);
        self.reset_message_selection();

        Some(())
    }

    fn reset_message_selection(&mut self) {
        if let Some(channel_id) = self.channels.selected_item() {
            if let Some(messages) = self.messages.get_mut(channel_id) {
                messages.state.select(None);
                messages.rendered = Default::default();
            }
        }
    }

    fn take_input(&mut self) -> String {
        self.get_input().take()
    }

    fn send_input(&mut self, channel_idx: usize) {
        let input = self.take_input();
        let (input, attachments) = self.extract_attachments(&input);
        let channel_id = self.channels.items[channel_idx];
        let channel = self
            .storage
            .channel(channel_id)
            .expect("non-existent channel");
        let editing = self.editing.take();
        let quote = editing.is_none().then(|| self.selected_message()).flatten();
        let (sent_message, response) = self.signal_manager.send_text(
            &channel,
            input,
            quote.as_deref(),
            editing.map(|id| id.arrived_at),
            attachments,
        );

        let message_id = MessageId::new(channel_id, sent_message.arrived_at);
        let tx = self.event_tx.clone();
        tokio::spawn(async move {
            if let Ok(result) = response.await {
                tx.send(Event::SentTextResult { message_id, result })
                    .expect("event sender gone");
            } else {
                error!(?message_id, "response for sending message was lost");
            }
        });

        if let Some(id) = editing {
            self.storage
                .store_edited_message(channel_id, id.arrived_at, sent_message);
        } else {
            let sent_message = self.storage.store_message(channel_id, sent_message);
            self.messages
                .get_mut(&channel_id)
                .expect("non-existent channel")
                .items
                .push(sent_message.arrived_at);
        };

        self.reset_message_selection();
        self.reset_unread_messages();
        self.bubble_up_channel(channel_idx);
    }

    pub fn select_previous_channel(&mut self) {
        self.reset_unread_messages();
        self.channels.previous();
    }

    pub fn select_next_channel(&mut self) {
        self.reset_unread_messages();
        self.channels.next();
    }

    pub fn on_pgup(&mut self) {
        if let Some(channel_id) = self.channels.selected_item() {
            self.messages
                .get_mut(channel_id)
                .expect("non-existent channel")
                .next();
        }
    }

    pub fn on_pgdn(&mut self) {
        if let Some(channel_id) = self.channels.selected_item() {
            self.messages
                .get_mut(channel_id)
                .expect("non-existent channel")
                .previous()
        }
    }

    pub fn reset_unread_messages(&mut self) {
        if let Some(channel_id) = self.channels.selected_item() {
            if let Some(channel) = self.storage.channel(*channel_id) {
                if channel.unread_messages > 0 {
                    let mut channel = channel.into_owned();
                    channel.unread_messages = 0;
                    self.storage.store_channel(channel);
                }
            }
        }
    }

    pub async fn on_message(&mut self, content: Content) -> anyhow::Result<()> {
        // tracing::info!(?content, "incoming");

        #[cfg(feature = "dev")]
        if self.config.developer.dump_raw_messages {
            if let Err(e) = crate::dev::dump_raw_message(&content) {
                warn!(error = %e, "failed to dump raw message");
            }
        }

        let user_id = self.user_id;

        if let ContentBody::SynchronizeMessage(SyncMessage { ref read, .. }) = content.body {
            self.handle_read(read);
        }

        let (channel_idx, message) = match (content.metadata, content.body) {
            // Private note message
            (
                _,
                ContentBody::SynchronizeMessage(SyncMessage {
                    sent:
                        Some(Sent {
                            destination_service_id: Some(destination_uuid),
                            timestamp: Some(timestamp),
                            message:
                                Some(DataMessage {
                                    mut body,
                                    attachments: attachment_pointers,
                                    sticker,
                                    body_ranges,
                                    ..
                                }),
                            ..
                        }),
                    ..
                }),
            ) if destination_uuid.parse() == Ok(user_id) => {
                let channel_idx = self.ensure_own_channel_exists();
                let attachments = self.save_attachments(attachment_pointers).await;
                add_emoji_from_sticker(&mut body, sticker);

                let body_ranges = body_ranges.into_iter().filter_map(BodyRange::from_proto);

                let message = Message::new(user_id, body, body_ranges, timestamp, attachments);
                (channel_idx, message)
            }
            // reactions
            (
                Metadata { sender, .. },
                ContentBody::SynchronizeMessage(SyncMessage {
                    sent:
                        Some(Sent {
                            destination_service_id: destination_uuid,
                            message:
                                Some(DataMessage {
                                    body: None,
                                    group_v2,
                                    reaction:
                                        Some(Reaction {
                                            emoji: Some(emoji),
                                            remove,
                                            target_author_aci: Some(target_author_uuid),
                                            target_sent_timestamp: Some(target_sent_timestamp),
                                            ..
                                        }),
                                    ..
                                }),
                            ..
                        }),
                    read,
                    ..
                }),
            ) => {
                let channel_id = if let Some(GroupContextV2 {
                    master_key: Some(master_key),
                    ..
                }) = group_v2
                {
                    ChannelId::from_master_key_bytes(master_key)?
                } else if let Some(uuid) = destination_uuid {
                    ChannelId::User(uuid.parse()?)
                } else {
                    ChannelId::User(target_author_uuid.parse()?)
                };

                self.handle_reaction(
                    channel_id,
                    target_sent_timestamp,
                    sender.raw_uuid(),
                    emoji,
                    HandleReactionOptions::new()
                        .remove(remove.unwrap_or(false))
                        .notify(true)
                        .bell(true),
                )
                .await;
                read.into_iter().for_each(|r| {
                    self.handle_receipt(
                        Uuid::parse_str(r.sender_aci.unwrap().as_str()).unwrap(),
                        Receipt::Read,
                        vec![r.timestamp.unwrap()],
                    );
                });
                return Ok(());
            }
            (
                Metadata { sender, .. },
                ContentBody::DataMessage(DataMessage {
                    body: None,
                    group_v2,
                    reaction:
                        Some(Reaction {
                            emoji: Some(emoji),
                            remove,
                            target_sent_timestamp: Some(target_sent_timestamp),
                            target_author_aci: Some(target_author_uuid),
                            ..
                        }),
                    ..
                }),
            ) => {
                let channel_id = if let Some(GroupContextV2 {
                    master_key: Some(master_key),
                    ..
                }) = group_v2
                {
                    ChannelId::from_master_key_bytes(master_key)?
                } else if sender.raw_uuid() == self.user_id {
                    // reaction from us => target author is the user channel
                    ChannelId::User(target_author_uuid.parse()?)
                } else {
                    // reaction is from somebody else => they are the user channel
                    ChannelId::User(sender.raw_uuid())
                };

                self.handle_reaction(
                    channel_id,
                    target_sent_timestamp,
                    sender.raw_uuid(),
                    emoji,
                    HandleReactionOptions::new()
                        .remove(remove.unwrap_or(false))
                        .notify(true)
                        .bell(true),
                )
                .await;
                return Ok(());
            }
            // Direct/group message by us from a different device
            (
                Metadata { sender, .. },
                ContentBody::SynchronizeMessage(SyncMessage {
                    sent:
                        Some(Sent {
                            destination_service_id: destination_uuid,
                            timestamp: Some(timestamp),
                            message:
                                Some(DataMessage {
                                    mut body,
                                    profile_key,
                                    group_v2,
                                    quote,
                                    attachments: attachment_pointers,
                                    sticker,
                                    body_ranges,
                                    ..
                                }),
                            ..
                        }),
                    ..
                }),
            ) if sender.raw_uuid() == user_id => {
                let channel_idx = if let Some(GroupContextV2 {
                    master_key: Some(master_key),
                    revision: Some(revision),
                    ..
                }) = group_v2
                {
                    // message to a group
                    let master_key = master_key
                        .try_into()
                        .map_err(|_| anyhow!("invalid master key"))?;
                    self.ensure_group_channel_exists(master_key, revision)
                        .await
                        .context("failed to create group channel")?
                } else if let Some(destination_uuid) = destination_uuid {
                    let profile_key = profile_key
                        .context("sync message with destination without profile key")?
                        .try_into()
                        .map_err(|_| anyhow!("invalid profile key"))?;
                    let destination_uuid = destination_uuid.parse()?;
                    let name = self.name_by_id(destination_uuid).await;
                    self.ensure_user_is_known(destination_uuid, Some(profile_key))
                        .await;
                    self.ensure_contact_channel_exists(destination_uuid, &name)
                        .await
                } else {
                    debug!("dropping a sync message not attached to a channel");
                    return Ok(());
                };

                add_emoji_from_sticker(&mut body, sticker);
                let quote = quote.and_then(Message::from_quote).map(Box::new);
                let attachments = self.save_attachments(attachment_pointers).await;
                let body_ranges = body_ranges.into_iter().filter_map(BodyRange::from_proto);

                let message = Message {
                    quote,
                    ..Message::new(user_id, body, body_ranges, timestamp, attachments)
                };

                if message.is_empty() {
                    debug!("dropping empty message");
                    return Ok(());
                }

                (channel_idx, message)
            }
            // Incoming direct/group message
            (
                Metadata { sender, .. },
                ContentBody::DataMessage(DataMessage {
                    mut body,
                    group_v2,
                    timestamp: Some(timestamp),
                    profile_key,
                    quote,
                    attachments: attachment_pointers,
                    sticker,
                    body_ranges,
                    ..
                }),
            ) => {
                let (channel_idx, from) = if let Some(GroupContextV2 {
                    master_key: Some(master_key),
                    revision: Some(revision),
                    ..
                }) = group_v2
                {
                    // incoming group message
                    // profile_key can be None and is not required for known contacts
                    let profile_key = match profile_key {
                        Some(profile_key) => Some(
                            profile_key
                                .try_into()
                                .map_err(|_| anyhow!("invalid profile key"))?,
                        ),
                        None => None,
                    };
                    let master_key = master_key
                        .try_into()
                        .map_err(|_| anyhow!("invalid group master key"))?;
                    let channel_idx = self
                        .ensure_group_channel_exists(master_key, revision)
                        .await
                        .context("failed to create group channel")?;

                    self.ensure_user_is_known(sender.raw_uuid(), profile_key)
                        .await;
                    let from = self.name_by_id(sender.raw_uuid()).await;

                    (channel_idx, from)
                } else {
                    // incoming direct message
                    let profile_key = profile_key
                        .context("sync message with destination without profile key")?
                        .try_into()
                        .map_err(|_| anyhow!("invalid profile key"))?;
                    self.ensure_user_is_known(sender.raw_uuid(), Some(profile_key))
                        .await;
                    let name = self.name_by_id(sender.raw_uuid()).await;
                    let channel_idx = self
                        .ensure_contact_channel_exists(sender.raw_uuid(), &name)
                        .await;
                    // Reset typing notification as the Tipyng::Stop are not always sent by the server when a message is sent.
                    let channel_id = self.channels.items[channel_idx];
                    let mut channel = self
                        .storage
                        .channel(channel_id)
                        .expect("non-existent channel")
                        .into_owned();
                    let from = channel.name.clone();
                    if channel.reset_writing(sender.raw_uuid()) {
                        self.storage.store_channel(channel);
                    }
                    (channel_idx, from)
                };

                add_emoji_from_sticker(&mut body, sticker);

                let attachments = self.save_attachments(attachment_pointers).await;
                self.notify_about_message(&from, body.as_deref(), &attachments);

                // Send "Delivered" receipt
                self.add_receipt_event(ReceiptEvent::new(
                    sender.raw_uuid(),
                    timestamp,
                    Receipt::Delivered,
                ));

                let quote = quote.and_then(Message::from_quote).map(Box::new);
                let body_ranges = body_ranges.into_iter().filter_map(BodyRange::from_proto);
                let message = Message {
                    quote,
                    ..Message::new(sender.raw_uuid(), body, body_ranges, timestamp, attachments)
                };

                if message.is_empty() {
                    return Ok(());
                }

                (channel_idx, message)
            }
            (metadata, ContentBody::SynchronizeMessage(sync_message)) => {
                return self.handle_sync_message(metadata, sync_message);
            }
            (
                Metadata { sender, .. },
                ContentBody::ReceiptMessage(ReceiptMessage {
                    r#type: Some(receipt_type),
                    timestamp: timestamps,
                }),
            ) => {
                let receipt = Receipt::from_i32(receipt_type);
                self.handle_receipt(sender.raw_uuid(), receipt, timestamps);
                return Ok(());
            }

            (
                Metadata { sender, .. },
                ContentBody::TypingMessage(TypingMessage {
                    timestamp: Some(timest),
                    group_id,
                    action: Some(act),
                }),
            ) => {
                let group_id_bytes = match group_id.map(TryInto::try_into).transpose() {
                    Ok(bytes) => bytes,
                    Err(_) => {
                        error!("invalid group id: failed to convert to group identified bytes");
                        return Ok(());
                    }
                };
                if self
                    .handle_typing(
                        sender.raw_uuid(),
                        group_id_bytes,
                        TypingAction::from_i32(act),
                        timest,
                    )
                    .is_err()
                {
                    error!("failed to handle typing: unknown error");
                }
                return Ok(());
            }

            unhandled => {
                info!(?unhandled, "skipping unhandled message");
                return Ok(());
            }
        };

        self.add_message_to_channel(channel_idx, message);

        Ok(())
    }

    fn notify_about_message(&mut self, from: &str, body: Option<&str>, attachments: &[Attachment]) {
        let attachments_text = notification_text_for_attachments(attachments);
        let notification = [body, attachments_text.as_deref()]
            .into_iter()
            .flatten()
            .join(" ");
        if !notification.is_empty() {
            self.notify(from, &notification);
        }
        self.bell();
    }

    pub fn step_receipts(&mut self) {
        self.receipt_handler.step(self.signal_manager.as_ref());
    }

    fn handle_typing(
        &mut self,
        sender_uuid: Uuid,
        group_id: Option<GroupIdentifierBytes>,
        action: TypingAction,
        _timestamp: u64,
    ) -> Result<(), ()> {
        if let Some(gid) = group_id {
            let mut channel = self
                .storage
                .channel(ChannelId::Group(gid))
                .ok_or(())?
                .into_owned();
            if let TypingSet::GroupTyping(ref mut hash_set) = channel.typing {
                match action {
                    TypingAction::Started => {
                        hash_set.insert(sender_uuid);
                    }
                    TypingAction::Stopped => {
                        hash_set.remove(&sender_uuid);
                    }
                }
                self.storage.store_channel(channel);
            } else {
                error!("Got a single typing instead of hash set on a group");
            }
        } else {
            let mut channel = self
                .storage
                .channel(ChannelId::User(sender_uuid))
                .ok_or(())?
                .into_owned();
            if let TypingSet::SingleTyping(_) = channel.typing {
                match action {
                    TypingAction::Started => {
                        channel.typing = TypingSet::SingleTyping(true);
                    }
                    TypingAction::Stopped => {
                        channel.typing = TypingSet::SingleTyping(false);
                    }
                }
                self.storage.store_channel(channel);
            } else {
                error!("Got a hash set instead of single typing on a direct chat");
            }
        }
        Ok(())
    }

    pub fn add_receipt_event(&mut self, event: ReceiptEvent) {
        self.receipt_handler.add_receipt_event(event);
    }

    fn handle_receipt(&mut self, sender_uuid: Uuid, receipt: Receipt, mut timestamps: Vec<u64>) {
        let sender_channels: Vec<ChannelId> = self
            .storage
            .channels()
            .filter(|channel| match channel.id {
                ChannelId::User(uuid) => uuid == sender_uuid,
                ChannelId::Group(_) => channel
                    .group_data
                    .as_ref()
                    .map(|group_data| group_data.members.contains(&sender_uuid))
                    .unwrap_or(false),
            })
            .map(|channel| channel.id)
            .collect();

        timestamps.sort_unstable_by_key(|&ts| Reverse(ts));
        if timestamps.is_empty() {
            return;
        }

        let mut found_channel_id = None;
        let mut messages_to_store = Vec::new();

        'outer: for channel_id in sender_channels {
            let mut messages = self.storage.messages(channel_id).rev();
            for &ts in &timestamps {
                // Note: `&mut` is needed to advance the iterator `messages` with each `ts`.
                // Since these are sorted in reverse order, we can continue advancing messages
                // without consuming them.
                if let Some(msg) = (&mut messages)
                    .take_while(|msg| msg.arrived_at >= ts)
                    .find(|msg| msg.arrived_at == ts)
                {
                    let mut msg = msg.into_owned();
                    if msg.receipt < receipt {
                        msg.receipt = msg.receipt.max(receipt);
                        messages_to_store.push(msg);
                    }
                    found_channel_id = Some(channel_id);
                }
            }

            if found_channel_id.is_some() {
                // if one ts was found, then all other ts have to be in the same channel
                break 'outer;
            }
        }

        if let Some(channel_id) = found_channel_id {
            for message in messages_to_store {
                self.storage.store_message(channel_id, message);
            }
        }
    }

    async fn handle_reaction(
        &mut self,
        channel_id: ChannelId,
        target_sent_timestamp: u64,
        sender_uuid: Uuid,
        emoji: String,
        HandleReactionOptions {
            remove,
            notify,
            bell,
        }: HandleReactionOptions,
    ) -> Option<()> {
        let mut message = self
            .storage
            .message(MessageId::new(channel_id, target_sent_timestamp))?
            .into_owned();

        let reaction_idx = message
            .reactions
            .iter()
            .position(|(from_id, _)| from_id == &sender_uuid);
        let is_added = if let Some(idx) = reaction_idx {
            if remove {
                message.reactions.swap_remove(idx);
                false
            } else {
                message.reactions[idx].1.clone_from(&emoji);
                true
            }
        } else {
            message.reactions.push((sender_uuid, emoji.clone()));
            true
        };
        let message = self.storage.store_message(channel_id, message);

        if is_added && channel_id != ChannelId::User(self.user_id) {
            // Notification
            let mut notification = format!("reacted {emoji}");
            if let Some(text) = message.message.as_ref() {
                notification.push_str(" to: ");
                notification.push_str(text);
            }

            // makes borrow checker happy
            let channel = self.storage.channel(channel_id)?;
            let channel_name = channel.name.clone();

            let sender_name = self.name_by_id(sender_uuid).await;
            let summary = if let ChannelId::Group(_) = channel_id {
                Cow::from(format!("{sender_name} in {channel_name}"))
            } else {
                Cow::from(sender_name)
            };

            if notify {
                self.notify(&summary, &format!("{summary} {notification}"));
            }

            if bell {
                self.bell();
            }

            let channel_idx = self
                .channels
                .items
                .iter()
                .position(|id| id == &channel_id)
                .expect("non-existent channel");
            self.touch_channel(channel_idx);
        }

        Some(())
    }

    async fn ensure_group_channel_exists(
        &mut self,
        master_key: GroupMasterKeyBytes,
        revision: u32,
    ) -> anyhow::Result<usize> {
        let channel_id = ChannelId::from_master_key_bytes(master_key)?;
        if let Some(channel_idx) = self.channels.items.iter().position(|id| id == &channel_id) {
            // existing channel
            let channel = self
                .storage
                .channel(channel_id)
                .expect("non-existent channel");

            let is_stale = match channel.group_data.as_ref() {
                Some(group_data) => group_data.revision != revision,
                None => true,
            };
            if is_stale {
                let ResolvedGroup {
                    name,
                    group_data,
                    profile_keys,
                } = self.signal_manager.resolve_group(master_key).await?;

                let mut channel = channel.into_owned();

                self.ensure_users_are_known(
                    group_data
                        .members
                        .iter()
                        .copied()
                        .zip(profile_keys.into_iter()),
                )
                .await;

                channel.name = name;
                channel.group_data = Some(group_data);
                self.storage.store_channel(channel);
            }
            Ok(channel_idx)
        } else {
            // new channel
            let ResolvedGroup {
                name,
                group_data,
                profile_keys,
            } = self.signal_manager.resolve_group(master_key).await?;

            self.ensure_users_are_known(
                group_data
                    .members
                    .iter()
                    .copied()
                    .zip(profile_keys.into_iter()),
            )
            .await;

            let channel = Channel {
                id: channel_id,
                name,
                group_data: Some(group_data),
                unread_messages: 0,
                typing: TypingSet::GroupTyping(Default::default()),
            };
            self.storage.store_channel(channel);

            let channel_idx = self.channels.items.len();
            self.channels.items.push(channel_id);

            Ok(channel_idx)
        }
    }

    async fn ensure_user_is_known(&mut self, uuid: Uuid, profile_key: Option<ProfileKeyBytes>) {
        // is_known <=>
        //   * in names, and
        //   * is not empty
        //   * is not a phone numbers, and
        //   * is not their uuid
        let is_known = self
            .storage
            .name(uuid)
            .filter(|name| {
                !name.is_empty()
                    && !util::is_phone_number(name)
                    && Uuid::parse_str(name) != Ok(uuid)
            })
            .is_some();
        if !is_known {
            let name = if let Some(name) = self.signal_manager.profile_name(uuid).await {
                name
            } else {
                match profile_key {
                    Some(profile_key) => {
                        // try to resolve from signal service via their profile
                        self.signal_manager
                            .resolve_profile_name(uuid, profile_key)
                            .await
                            .unwrap_or_else(|| uuid.to_string())
                    }
                    None => {
                        // cannot be resolved
                        uuid.to_string()
                    }
                }
            };
            self.storage.store_name(uuid, name);
        }
    }

    async fn ensure_users_are_known(
        &mut self,
        users_with_keys: impl Iterator<Item = (Uuid, ProfileKeyBytes)>,
    ) {
        // TODO: Run in parallel
        for (uuid, profile_key) in users_with_keys {
            self.ensure_user_is_known(uuid, Some(profile_key)).await;
        }
    }

    fn ensure_own_channel_exists(&mut self) -> usize {
        let user_id = self.user_id;
        if let Some(channel_idx) = self
            .channels
            .items
            .iter()
            .position(|channel_id| channel_id == &user_id)
        {
            channel_idx
        } else {
            let channel = Channel {
                id: user_id.into(),
                name: self.config.user.name.clone(),
                group_data: None,
                unread_messages: 0,
                typing: TypingSet::SingleTyping(false),
            };
            let channel = self.storage.store_channel(channel);

            let channel_idx = self.channels.items.len();
            self.channels.items.push(channel.id);

            channel_idx
        }
    }

    pub(crate) async fn ensure_contact_channel_exists(&mut self, uuid: Uuid, name: &str) -> usize {
        if let Some(channel_idx) = self
            .channels
            .items
            .iter()
            .position(|channel_id| channel_id == &uuid)
        {
            let channel = self
                .storage
                .channel(uuid.into())
                .expect("non-existent channel");
            if channel.name != name {
                let mut channel = channel.into_owned();
                channel.name = name.to_string();
                self.storage.store_channel(channel);
            }
            channel_idx
        } else {
            let channel = Channel {
                id: uuid.into(),
                name: name.to_string(),
                group_data: None,
                unread_messages: 0,
                typing: TypingSet::SingleTyping(false),
            };
            let channel = self.storage.store_channel(channel);

            let channel_idx = self.channels.items.len();
            self.channels.items.push(channel.id);

            channel_idx
        }
    }

    fn add_message_to_channel(&mut self, channel_idx: usize, message: Message) {
        let channel_id = self.channels.items[channel_idx];

        let message = self.storage.store_message(channel_id, message);

        let messages = self.messages.entry(channel_id).or_default();
        messages.items.push(message.arrived_at);

        if let Some(idx) = messages.state.selected() {
            // keep selection on the old message
            messages.state.select(Some(idx + 1));
        }

        self.touch_channel(channel_idx);
    }

    pub(crate) fn touch_channel(&mut self, channel_idx: usize) {
        if self.channels.state.selected() != Some(channel_idx) {
            let channel_id = self.channels.items[channel_idx];
            let mut channel = self
                .storage
                .channel(channel_id)
                .expect("non-existent channel")
                .into_owned();
            channel.unread_messages += 1;
            self.storage.store_channel(channel);
        } else {
            self.reset_unread_messages();
        }

        self.bubble_up_channel(channel_idx);
    }

    fn bubble_up_channel(&mut self, channel_idx: usize) {
        // bubble up channel to the beginning of the list
        let channels = &mut self.channels;
        for (prev, next) in (0..channel_idx).zip(1..channel_idx + 1).rev() {
            channels.items.swap(prev, next);
        }
        match channels.state.selected() {
            Some(selected_idx) if selected_idx == channel_idx => channels.state.select(Some(0)),
            Some(selected_idx) if selected_idx < channel_idx => {
                channels.state.select(Some(selected_idx + 1));
            }
            _ => {}
        }
    }

    fn notify(&self, summary: &str, text: &str) {
        if self.config.notifications {
            if let Err(e) = Notification::new().summary(summary).body(text).show() {
                error!("failed to send notification: {}", e);
            }
        }
    }

    fn bell(&self) {
        if self.config.bell {
            print!("\x07");
        }
    }

    fn extract_attachments(&mut self, input: &str) -> (String, Vec<(AttachmentSpec, Vec<u8>)>) {
        let mut offset = 0;
        let mut clean_input = String::new();

        let re = self.attachment_regex.compiled();
        let attachments = re.find_iter(input).filter_map(|m| {
            let path_str = m.as_str().strip_prefix("file://")?;

            let (contents, content_type, file_name) = if path_str.starts_with("clip") {
                let img = self.clipboard.as_mut()?.get_image().ok()?;

                let png: ImageBuffer<Rgba<_>, _> =
                    ImageBuffer::from_raw(img.width as _, img.height as _, img.bytes)?;

                let mut bytes = Vec::new();
                let mut cursor = Cursor::new(&mut bytes);
                let encoder = PngEncoder::new(&mut cursor);

                let data: Vec<_> = png.into_raw().iter().map(|b| b.swap_bytes()).collect();
                encoder
                    .write_image(
                        &data,
                        img.width as _,
                        img.height as _,
                        image::ExtendedColorType::Rgba8,
                    )
                    .ok()?;

                (
                    bytes,
                    "image/png".to_string(),
                    Some("clipboard.png".to_string()),
                )
            } else {
                let path = Path::new(path_str);
                let contents = std::fs::read(path).ok()?;
                let content_type = mime_guess::from_path(path)
                    .first()
                    .map(|mime| mime.essence_str().to_string())
                    .unwrap_or_default();
                let file_name = path.file_name().map(|f| f.to_string_lossy().into());

                (contents, content_type, file_name)
            };

            clean_input.push_str(input[offset..m.start()].trim_end());
            offset = m.end();

            let spec = AttachmentSpec {
                content_type,
                length: contents.len(),
                file_name,
                preview: None,
                voice_note: None,
                borderless: None,
                width: None,
                height: None,
                caption: None,
                blur_hash: None,
            };
            Some((spec, contents))
        });

        let attachments = attachments.collect();
        clean_input.push_str(&input[offset..]);
        let clean_input = clean_input.trim().to_string();

        (clean_input, attachments)
    }

    async fn save_attachments(
        &mut self,
        attachment_pointers: Vec<AttachmentPointer>,
    ) -> Vec<Attachment> {
        let mut attachments = vec![];
        for attachment_pointer in attachment_pointers {
            match self
                .signal_manager
                .save_attachment(attachment_pointer)
                .await
            {
                Ok(attachment) => attachments.push(attachment),
                Err(e) => warn!("failed to save attachment: {}", e),
            }
        }
        attachments
    }

    pub fn toggle_help(&mut self) {
        self.display_help = !self.display_help;
    }

    pub fn is_help(&self) -> bool {
        self.display_help
    }

    pub fn request_contacts_sync(
        &self,
    ) -> Option<impl Future<Output = anyhow::Result<DateTime<Utc>>> + 'static> {
        let now = Utc::now();
        let metadata = self.storage.metadata();
        let do_sync = metadata
            .contacts_sync_request_at
            .map(|dt| dt + chrono::Duration::seconds(CONTACTS_SYNC_DEADLINE_SEC) < now)
            .unwrap_or(true);
        let signal_manager = self.signal_manager.clone_boxed();
        do_sync.then_some(async move {
            info!(timeout =? CONTACTS_SYNC_TIMEOUT, "requesting contact sync");
            tokio::time::timeout(
                CONTACTS_SYNC_TIMEOUT,
                signal_manager.request_contacts_sync(),
            )
            .await??;
            Ok(Utc::now())
        })
    }

    pub fn is_select_channel_shown(&self) -> bool {
        self.select_channel.is_shown
    }

    pub fn select_channel_prev(&mut self) {
        self.select_channel.prev();
    }

    pub fn select_channel_next(&mut self) {
        self.select_channel.next();
    }

    pub fn copy_selection(&mut self) {
        if let Some(message) = self.selected_message() {
            if let Some(text) = message.message.as_ref() {
                let text = text.clone();
                if let Some(clipboard) = self.clipboard.as_mut() {
                    if let Err(error) = clipboard.set_text(text) {
                        error!(%error, "failed to copy text to clipboard");
                    } else {
                        info!("copied selected text to clipboard");
                    }
                }
            }
        }
    }

    pub fn handle_event(&mut self, event: Event) -> anyhow::Result<()> {
        match event {
            Event::SentTextResult { message_id, result } => {
                if let Err(error) = result {
                    let mut message = self
                        .storage
                        .message(message_id)
                        .context("no message")?
                        .into_owned();
                    message.send_failed = Some(error.to_string());
                    self.storage.store_message(message_id.channel_id, message);
                }
            }
        }
        Ok(())
    }

    pub(crate) fn is_editing(&self) -> bool {
        self.editing.is_some()
    }

    /// Returns `true` if editing was reset, otherwise `false`
    fn reset_editing(&mut self) -> bool {
        let is_reset = self.editing.take().is_some();
        if is_reset {
            self.take_input();
        }
        is_reset
    }

    fn start_editing(&mut self) -> Option<()> {
        if !self.input.is_empty() {
            return None;
        }

        let message_id = self.selected_message_id()?;
        let message = self.storage.message(message_id)?;

        if message.from_id != self.user_id {
            return None;
        }

        let target_sent_timestamp = self
            .storage
            .edits(message_id)
            .last()
            .map(|last_edit| last_edit.arrived_at)
            .unwrap_or(message.arrived_at);
        let message_id = MessageId::new(message_id.channel_id, target_sent_timestamp);
        let text = message.message.clone()?;

        self.editing.replace(message_id);
        self.input.data = text;
        self.input.on_end();

        Some(())
    }

    pub fn event_to_command<'r>(&'r self, event: &KeyEvent) -> Option<&'r Command> {
        let mut combiner = Combiner::default();
        let keys_pressed = combiner.transform(*event)?;
        let modes = if self.is_help() {
            vec![WindowMode::Anywhere, WindowMode::Help]
        } else if self.is_select_channel_shown() {
            vec![WindowMode::Anywhere, WindowMode::ChannelModal]
        } else if self.is_multiline_input {
            vec![
                WindowMode::Anywhere,
                WindowMode::Multiline,
                WindowMode::Normal,
            ]
        } else if self.input.is_empty() {
            vec![
                WindowMode::Anywhere,
                WindowMode::MessageSelected,
                WindowMode::Normal,
            ]
        } else {
            vec![WindowMode::Anywhere, WindowMode::Normal]
        };
        for mode in modes {
            if let Some(kb) = self.mode_keybindings.get(&mode) {
                if let Some(cmd) = kb.get(&keys_pressed) {
                    return Some(cmd);
                }
            }
        }
        if self.is_help() {
            // Swallow event
            Some(&Command::NoOp)
        } else {
            None
        }
    }
}

#[derive(Debug, Default)]
struct HandleReactionOptions {
    remove: bool,
    notify: bool,
    bell: bool,
}

impl HandleReactionOptions {
    fn new() -> Self {
        Default::default()
    }

    fn remove(self, remove: bool) -> Self {
        Self { remove, ..self }
    }

    fn notify(self, notify: bool) -> Self {
        Self { notify, ..self }
    }

    fn bell(self, bell: bool) -> Self {
        Self { bell, ..self }
    }
}

/// Returns an emoji string if `s` is an emoji or if `s` is a GitHub emoji shortcode.
fn to_emoji(s: &str) -> Option<&str> {
    let s = s.trim();
    if emojis::get(s).is_some() {
        Some(s)
    } else {
        let s = s.strip_prefix(':')?.strip_suffix(':')?;
        Some(emojis::get_by_shortcode(s)?.as_str())
    }
}

fn open_url(message: &Message, url_regex: &Regex) -> Option<()> {
    let text = message.message.as_ref()?;
    let m = url_regex.find(text)?;
    let url = m.as_str();
    if let Err(error) = opener::open(url) {
        error!(url, %error, "failed to open");
    }
    Some(())
}

fn notification_text_for_attachments(attachments: &[Attachment]) -> Option<String> {
    match attachments.len() {
        0 => None,
        1 => Some("<attachment>".into()),
        n => Some(format!("<attachments ({n})>")),
    }
}

fn add_emoji_from_sticker(body: &mut Option<String>, sticker: Option<Sticker>) {
    if let Some(Sticker { emoji: Some(e), .. }) = sticker {
        *body = Some(format!("<{e}>"));
    }
}

#[cfg(test)]
pub(crate) mod tests {
    use super::*;

    use crate::config::User;
    use crate::data::GroupData;
    use crate::signal::test::SignalManagerMock;
    use crate::storage::{ForgetfulStorage, MemCache};

    use std::cell::RefCell;
    use std::rc::Rc;

    pub(crate) fn test_app() -> (
        App,
        mpsc::UnboundedReceiver<Event>,
        Rc<RefCell<Vec<Message>>>,
    ) {
        let signal_manager = SignalManagerMock::new();
        let sent_messages = signal_manager.sent_messages.clone();

        let mut storage = MemCache::new(ForgetfulStorage);

        let channel_id = ChannelId::User(Uuid::new_v4());
        let channel = Channel {
            id: channel_id,
            name: "test".to_string(),
            group_data: Some(GroupData {
                master_key_bytes: GroupMasterKeyBytes::default(),
                members: vec![signal_manager.user_id()],
                revision: 1,
            }),
            unread_messages: 1,
            typing: TypingSet::GroupTyping(Default::default()),
        };
        storage.store_channel(channel);
        storage.store_message(
            channel_id,
            Message {
                from_id: signal_manager.user_id(),
                message: Some("First message".to_string()),
                arrived_at: 0,
                quote: Default::default(),
                attachments: Default::default(),
                reactions: Default::default(),
                receipt: Default::default(),
                body_ranges: Default::default(),
                send_failed: Default::default(),
                edit: Default::default(),
                edited: Default::default(),
            },
        );

        let user = User {
            name: "Tyler Durden".to_string(),
            phone_number: "+0000000000".to_string(),
        };
        let (mut app, events) = App::try_new(
            Config::with_user(user),
            Box::new(signal_manager),
            Box::new(storage),
        )
        .unwrap();
        app.channels.state.select(Some(0));

        (app, events, sent_messages)
    }

    #[tokio::test]
    async fn test_send_input() {
        let (mut app, mut events, sent_messages) = test_app();
        let input = "Hello, World!";
        for c in input.chars() {
            app.get_input().put_char(c);
        }
        app.send_input(0);

        assert_eq!(sent_messages.borrow().len(), 1);
        let msg = sent_messages.borrow()[0].clone();
        assert_eq!(msg.message.as_ref().unwrap(), input);

        let channel_id = app.channels.items[0];
        let channel = app.storage.channel(channel_id).unwrap();
        assert_eq!(channel.unread_messages, 0);

        assert_eq!(app.get_input().data, "");

        match events.recv().await.unwrap() {
            Event::SentTextResult { message_id, result } => {
                assert_eq!(message_id.arrived_at, msg.arrived_at);
                assert!(result.is_ok());
            }
        }
    }

    #[tokio::test]
    async fn test_send_input_with_emoji() {
        let (mut app, mut events, sent_messages) = test_app();
        let input = "👻";
        for c in input.chars() {
            app.get_input().put_char(c);
        }

        app.send_input(0);

        assert_eq!(sent_messages.borrow().len(), 1);
        let msg = sent_messages.borrow()[0].clone();
        assert_eq!(msg.message.as_ref().unwrap(), input);

        assert_eq!(app.get_input().data, "");

        match events.recv().await.unwrap() {
            Event::SentTextResult { message_id, result } => {
                assert_eq!(message_id.arrived_at, msg.arrived_at);
                assert!(result.is_ok());
            }
        }
    }

    #[tokio::test]
    async fn test_send_input_with_emoji_codepoint() {
        let (mut app, mut events, sent_messages) = test_app();
        let input = ":thumbsup:";
        for c in input.chars() {
            app.get_input().put_char(c);
        }

        app.send_input(0);

        assert_eq!(sent_messages.borrow().len(), 1);
        let msg = sent_messages.borrow()[0].clone();
        assert_eq!(msg.message.as_ref().unwrap(), "👍");

        match events.recv().await.unwrap() {
            Event::SentTextResult { message_id, result } => {
                assert_eq!(message_id.arrived_at, msg.arrived_at);
                assert!(result.is_ok());
            }
        }
    }

    #[tokio::test]
    async fn test_add_reaction_with_emoji() {
        let (mut app, _events, _sent_messages) = test_app();

        let channel_id = app.channels.items[0];
        app.messages
            .get_mut(&channel_id)
            .unwrap()
            .state
            .select(Some(0));

        app.get_input().put_char('👍');
        app.add_reaction(0).await;

        let arrived_at = app.messages[&channel_id].items[0];
        let reactions = &app
            .storage
            .message(MessageId::new(channel_id, arrived_at))
            .unwrap()
            .reactions;
        assert_eq!(reactions.len(), 1);
        assert_eq!(reactions[0], (app.user_id, "👍".to_string()));
    }

    #[tokio::test]
    async fn test_add_reaction_with_emoji_codepoint() {
        let (mut app, _events, _sent_messages) = test_app();

        let channel_id = app.channels.items[0];
        app.messages
            .get_mut(&channel_id)
            .unwrap()
            .state
            .select(Some(0));

        for c in ":thumbsup:".chars() {
            app.get_input().put_char(c);
        }
        app.add_reaction(0).await;

        let arrived_at = app.messages[&channel_id].items[0];
        let reactions = &app
            .storage
            .message(MessageId::new(channel_id, arrived_at))
            .unwrap()
            .reactions;
        assert_eq!(reactions.len(), 1);
        assert_eq!(reactions[0], (app.user_id, "👍".to_string()));
    }

    #[tokio::test]
    async fn test_remove_reaction() {
        let (mut app, _events, _sent_messages) = test_app();

        let channel_id = app.channels.items[0];
        app.messages
            .get_mut(&channel_id)
            .unwrap()
            .state
            .select(Some(0));

        let arrived_at = app.messages[&channel_id].items[0];
        let mut message = app
            .storage
            .message(MessageId::new(channel_id, arrived_at))
            .unwrap()
            .into_owned();
        message.reactions.push((app.user_id, "👍".to_string()));
        app.storage.store_message(channel_id, message);
        app.add_reaction(0).await;

        let reactions = &app
            .storage
            .message(MessageId::new(channel_id, arrived_at))
            .unwrap()
            .reactions;
        assert!(reactions.is_empty());
    }

    #[tokio::test]
    async fn test_add_invalid_reaction() {
        let (mut app, _events, _sent_messages) = test_app();
        let channel_id = app.channels.items[0];
        app.messages
            .get_mut(&channel_id)
            .unwrap()
            .state
            .select(Some(0));

        for c in ":thumbsup".chars() {
            app.get_input().put_char(c);
        }
        app.add_reaction(0).await;

        assert_eq!(app.get_input().data, ":thumbsup");
        let arrived_at = app.messages[&channel_id].items[0];
        let reactions = &app
            .storage
            .message(MessageId::new(channel_id, arrived_at))
            .unwrap()
            .reactions;
        assert!(reactions.is_empty());
    }

    #[test]
    fn test_to_emoji() {
        assert_eq!(to_emoji("🚀"), Some("🚀"));
        assert_eq!(to_emoji("  🚀   "), Some("🚀")); // trimmed
        assert_eq!(to_emoji(":rocket:"), Some("🚀"));
        assert_eq!(to_emoji("☝🏿"), Some("☝🏿"));
        assert_eq!(to_emoji("a"), None);
    }
}<|MERGE_RESOLUTION|>--- conflicted
+++ resolved
@@ -140,14 +140,14 @@
     }
 
     /// Resolve and cache all user names for the known user channels
-    pub fn populate_names_cache(&self) {
+    pub async fn populate_names_cache(&self) {
         let mut names_cache = BTreeMap::new();
         for user_id in self
             .storage
             .channels()
             .filter_map(|channel| channel.id.user())
         {
-            if let Some(name) = self.resolve_name(user_id) {
+            if let Some(name) = self.resolve_name(user_id).await {
                 names_cache.insert(user_id, name);
             }
         }
@@ -185,7 +185,6 @@
         }
     }
 
-<<<<<<< HEAD
     /// Returns the name of a user by their ID from the cache without resolving it.
     pub fn name_by_id_cached(&self, id: Uuid) -> String {
         if self.user_id == id {
@@ -199,55 +198,6 @@
         name
     }
 
-    // Resolves name of a user by their id
-    //
-    // The resolution is done in the following way:
-    //
-    // 1. It's us => name from config
-    // 2. User id is in presage's signal manager (that is, it is a known contact from our address
-    //    book) => use it,
-    // 3. User id is in the gurk's user name table (custom name) => use it,
-    // 4. give up with UUID as user name
-    pub async fn name_by_id(&self, id: Uuid) -> String {
-        if self.user_id == id {
-            // it's me
-            return self.config.user.name.clone();
-        };
-        self.name_by_id_or_insert(id, |id| {
-            async move {
-                if let Some(name) = self.signal_manager.profile_name(id).await {
-                    name
-                } else if let Some(name) =
-                    self.signal_manager.contact(id).await.and_then(|contact| {
-                        if !contact.name.trim().is_empty() {
-                            Some(contact.name)
-                        } else {
-                            contact
-                                .phone_number
-                                .map(|p| p.format().mode(Mode::E164).to_string())
-                        }
-                    })
-                {
-                    name
-                } else if let Some(name) =
-                    self.storage.name(id).filter(|name| !name.trim().is_empty())
-                {
-                    // user should be at least known via their profile or phone number
-                    name.into_owned()
-                } else {
-                    // give up
-                    id.to_string()
-                }
-            }
-        })
-        .await
-    }
-
-    async fn name_by_id_or_insert<F: Future<Output = String>>(
-        &self,
-        id: Uuid,
-        on_miss: impl FnOnce(Uuid) -> F,
-=======
     /// Resolves name of a user by their id
     ///
     /// The resolution is done from the following places:
@@ -255,11 +205,11 @@
     /// 1. signal's profile name storage
     /// 2. signal's contacts storage
     /// 3. internal gurk's user name table
-    fn resolve_name(&self, user_id: Uuid) -> Option<String> {
-        if let Some(name) = self.signal_manager.profile_name(user_id) {
+    async fn resolve_name(&self, user_id: Uuid) -> Option<String> {
+        if let Some(name) = self.signal_manager.profile_name(user_id).await {
             debug!(name, "resolved name as profile name");
             Some(name)
-        } else if let Some(contact) = self.signal_manager.contact(user_id) {
+        } else if let Some(contact) = self.signal_manager.contact(user_id).await {
             debug!(name = contact.name, "resolved name from contacts");
             Some(contact.name)
         } else if let Some(name) = self
@@ -275,37 +225,34 @@
     }
 
     // Resolves name of a user by their id
-    pub fn name_by_id(&self, id: Uuid) -> String {
+    pub async fn name_by_id(&self, id: Uuid) -> String {
         if self.user_id == id {
             // it's me
             self.config.user.name.clone()
         } else {
             self.name_by_id_or_cache(id, |id| self.resolve_name(id))
-        }
-    }
-
-    fn name_by_id_or_cache(
-        &self,
-        id: Uuid,
-        on_miss: impl FnOnce(Uuid) -> Option<String>,
->>>>>>> 968c2d4a
-    ) -> String {
-        let mut cache = self.names_cache.take().unwrap_or_default();
-        let name = if let Some(name) = cache.get(&id).cloned() {
+                .await
+        }
+    }
+
+    async fn name_by_id_or_cache<F>(&self, id: Uuid, on_miss: impl FnOnce(Uuid) -> F) -> String
+    where
+        F: Future<Output = Option<String>>,
+    {
+        let cache = self.names_cache.take().unwrap_or_default();
+        let name = cache.get(&id).cloned();
+        self.names_cache.replace(Some(cache));
+
+        if let Some(name) = name {
             name
-<<<<<<< HEAD
-        } else {
-            let name = on_miss(id).await;
-=======
-        } else if let Some(name) = on_miss(id) {
->>>>>>> 968c2d4a
+        } else if let Some(name) = on_miss(id).await {
+            let mut cache = self.names_cache.take().unwrap_or_default();
             cache.insert(id, name.clone());
+            self.names_cache.replace(Some(cache));
             name
         } else {
             id.to_string()
-        };
-        self.names_cache.replace(Some(cache));
-        name
+        }
     }
 
     pub fn channel_name<'a>(&self, channel: &'a Channel) -> Cow<'a, str> {
