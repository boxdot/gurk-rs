use crate::app::ReceiptEvent;
use crate::cursor::Cursor;
use crate::shortcuts::{ShortCut, SHORTCUTS};
use crate::util;
use crate::{app, App};
use app::Receipt;

use chrono::{Datelike, Timelike};
use itertools::Itertools;
use tui::backend::Backend;
use tui::layout::{Constraint, Corner, Direction, Layout, Rect};
use tui::style::{Color, Style};
use tui::text::{Span, Spans, Text};
use tui::widgets::{Block, Borders, List, ListItem, Paragraph};
use tui::Frame;
use unicode_width::{UnicodeWidthChar, UnicodeWidthStr};
use uuid::Uuid;

use std::fmt;

pub const CHANNEL_VIEW_RATIO: u32 = 4;

pub fn coords_within_channels_view<B: Backend>(
    f: &Frame<B>,
    app: &App,
    x: u16,
    y: u16,
) -> Option<(u16, u16)> {
    let rect = f.size();

    // Compute the offset due to the lines in the search bar
    let text_width = app.channel_text_width;
    let lines: Vec<String> =
        app.data
            .search_box
            .data
            .chars()
            .enumerate()
            .fold(Vec::new(), |mut lines, (idx, c)| {
                if idx % text_width == 0 {
                    lines.push(String::new());
                }
                match c {
                    '\n' => {
                        lines.last_mut().unwrap().push('\n');
                        lines.push(String::new())
                    }
                    _ => lines.last_mut().unwrap().push(c),
                }
                lines
            });
    let num_input_lines = lines.len().max(1);

    if y < 3 + num_input_lines as u16 {
        return None;
    }
    // 1 offset around the view for taking the border into account
    if 0 < x && x < rect.width / CHANNEL_VIEW_RATIO as u16 && 0 < y && y + 1 < rect.height {
        Some((x - 1, y - (3 + num_input_lines as u16)))
    } else {
        None
    }
}

pub fn draw<B: Backend>(f: &mut Frame<B>, app: &mut App) {
    if app.is_help() {
        // Display shortcut panel
        let chunks = Layout::default()
            .constraints([
                Constraint::Percentage(15),
                Constraint::Percentage(70),
                Constraint::Percentage(15),
            ])
            .direction(Direction::Horizontal)
            .split(f.size());
        draw_help(f, app, chunks[1]);
        return;
    }
    let chunks = Layout::default()
        .constraints(
            [
                Constraint::Ratio(1, CHANNEL_VIEW_RATIO),
                Constraint::Ratio(3, CHANNEL_VIEW_RATIO),
            ]
            .as_ref(),
        )
        .direction(Direction::Horizontal)
        .split(f.size());

    draw_channels_column(f, app, chunks[0]);
    draw_chat(f, app, chunks[1]);
}

fn draw_channels_column<B: Backend>(f: &mut Frame<B>, app: &mut App, area: Rect) {
    let text_width = area.width.saturating_sub(2) as usize;
    let (wrapped_input, cursor, num_input_lines) = wrap(
        &app.data.search_box.data,
        app.data.search_box.cursor.clone(),
        text_width,
    );

    let chunks = Layout::default()
        .constraints(
            [
                Constraint::Length(num_input_lines as u16 + 2),
                Constraint::Min(0),
            ]
            .as_ref(),
        )
        .direction(Direction::Vertical)
        .split(area);

    draw_channels(f, app, chunks[1]);

    let input = Paragraph::new(Text::from(wrapped_input))
        .block(Block::default().borders(Borders::ALL).title("Search"));
    f.render_widget(input, chunks[0]);
    if app.is_searching {
        f.set_cursor(
            chunks[0].x + cursor.col as u16 + 1,
            chunks[0].y + cursor.line as u16 + 1,
        );
    }
}

fn draw_channels<B: Backend>(f: &mut Frame<B>, app: &mut App, area: Rect) {
    let channel_list_width = area.width.saturating_sub(2) as usize;
    let pattern = app.data.search_box.data.as_str();
    app.channel_text_width = channel_list_width;
    app.data.channels.filter_channels(pattern, &app.data.names);
    let channels: Vec<ListItem> = app
        .data
        .channels
        .iter()
        .map(|channel| {
            let unread_messages_label = if channel.unread_messages != 0 {
                format!(" ({})", channel.unread_messages)
            } else {
                String::new()
            };
            let label = format!("{}{}", channel.name, unread_messages_label);
            let label_width = label.width();
            let label = if label.width() <= channel_list_width || unread_messages_label.is_empty() {
                label
            } else {
                let diff = label_width - channel_list_width;
                let mut end = channel.name.width().saturating_sub(diff);
                while !channel.name.is_char_boundary(end) {
                    end += 1;
                }
                format!("{}{}", &channel.name[0..end], unread_messages_label)
            };
            ListItem::new(vec![Spans::from(Span::raw(label))])
        })
        .collect();
    let channels = List::new(channels)
        .block(Block::default().borders(Borders::ALL).title("Channels"))
        .highlight_style(Style::default().fg(Color::Black).bg(Color::Gray));
    f.render_stateful_widget(channels, area, &mut app.data.channels.state);
}

fn wrap(text: &str, mut cursor: Cursor, width: usize) -> (String, Cursor, usize) {
    let mut res = String::new();

    let mut line = 0;
    let mut col = 0;

    for c in text.chars() {
        // current line too long => wrap
        if col > 0 && col % width == 0 {
            res.push('\n');

            // adjust cursor
            if line < cursor.line {
                cursor.line += 1;
                cursor.idx += 1;
            } else if line == cursor.line && col <= cursor.col {
                cursor.line += 1;
                cursor.col -= col;
                cursor.idx += 1;
            }

            line += 1;
            col = 0;
        }

        if c == '\n' {
            line += 1;
            col = 0;
        } else {
            col += c.width().unwrap_or(0);
        }
        res.push(c);
    }

    // special case: cursor is at the end of the text and overflows `width`
    if cursor.idx == res.len() && cursor.col == width {
        res.push('\n');
        cursor.line += 1;
        cursor.col = 0;
        cursor.idx += 1;
        line += 1;
    }

    (res, cursor, line + 1)
}

fn draw_chat<B: Backend>(f: &mut Frame<B>, app: &mut App, area: Rect) {
    let text_width = area.width.saturating_sub(2) as usize;
    let (wrapped_input, cursor, num_input_lines) = wrap(
        &app.data.input.data,
        app.data.input.cursor.clone(),
        text_width,
    );

    let chunks = Layout::default()
        .constraints(
            [
                Constraint::Min(0),
                Constraint::Length(num_input_lines as u16 + 2),
            ]
            .as_ref(),
        )
        .direction(Direction::Vertical)
        .split(area);

    draw_messages(f, app, chunks[0]);

    let title = if app.data.is_multiline_input {
        "Input (Multiline)"
    } else {
        "Input"
    };

    let input = Paragraph::new(Text::from(wrapped_input))
        .block(Block::default().borders(Borders::ALL).title(title));
    f.render_widget(input, chunks[1]);
<<<<<<< HEAD
    f.set_cursor(
        // Put cursor past the end of the input text
        chunks[1].x + ((cursor_x as u16) % text_width as u16) + 1,
        // Move one line down, from the border to the input line
        chunks[1].y + (cursor_x as u16 / (text_width as u16)) + cursor_y.max(1) as u16,
    );
    // completion needs to set_cursor to the new input
    // and make this input widget render
=======
    if !app.is_searching {
        f.set_cursor(
            chunks[1].x + cursor.col as u16 + 1,  // +1 for frame
            chunks[1].y + cursor.line as u16 + 1, // +1 for frame
        );
    }
>>>>>>> f89dbf69
}

fn prepare_receipts(app: &mut App, height: usize) {
    let mut to_send = Vec::new();
    let user_id = app.user_id;
    let channel = app
        .data
        .channels
        .state
        .selected()
        .and_then(|idx| app.data.channels.items.get_mut(idx));
    let channel = match channel {
        Some(c) if !c.messages.items.is_empty() => c,
        _ => return,
    };

    let offset = if let Some(selected) = channel.messages.state.selected() {
        channel
            .messages
            .rendered
            .offset
            .min(selected)
            .max(selected.saturating_sub(height))
    } else {
        channel.messages.rendered.offset
    };

    let messages = &mut channel.messages.items[..];

    let _ = messages
        .iter_mut()
        .rev()
        .skip(offset)
        .for_each(|msg| match msg.receipt {
            Receipt::Delivered | Receipt::Nothing | Receipt::Sent => (),
            Receipt::Received => {
                if msg.from_id != user_id {
                    to_send.push((msg.from_id, msg.arrived_at));
                    msg.receipt = Receipt::Delivered
                }
            }
        });
    if !to_send.is_empty() {
        to_send
            .into_iter()
            .for_each(|(u, t)| app.add_receipt_event(ReceiptEvent::new(u, t, Receipt::Delivered)))
    }
}

fn draw_messages<B: Backend>(f: &mut Frame<B>, app: &mut App, area: Rect) {
    // area without borders
    let height = area.height.saturating_sub(2) as usize;
    if height == 0 {
        return;
    }
    let width = area.width.saturating_sub(2) as usize;

    prepare_receipts(app, height);

    let channel = app.data.channels.state.selected().and_then(|idx| {
        app.data
            .channels
            .items
            .get(*app.data.channels.filtered_items.get(idx).unwrap())
    });
    let channel = match channel {
        Some(c) if !c.messages.items.is_empty() => c,
        _ => return,
    };

    let writing_people = app.writing_people(channel);

    // Calculate the offset in messages we start rendering with.
    // `offset` includes the selected message (if any), and is at most height-many messages to
    // the selected message, since we can't render more than height-many of them.
    let offset = if let Some(selected) = channel.messages.state.selected() {
        channel
            .messages
            .rendered
            .offset
            .min(selected)
            .max(selected.saturating_sub(height))
    } else {
        channel.messages.rendered.offset
    };

    let messages = &channel.messages.items[..];

    let names = NameResolver::compute_for_channel(app, channel);
    let max_username_width = names.max_name_width();

    // message display options
    const TIME_WIDTH: usize = 10;
    const DELIMITER_WIDTH: usize = 2;
    let prefix_width = TIME_WIDTH + max_username_width + DELIMITER_WIDTH;
    let prefix = " ".repeat(prefix_width);

    let messages_from_offset = messages.iter().rev().skip(offset).filter_map(|msg| {
        let print_receipt = app.user_id == msg.from_id;
        display_message(&names, msg, &prefix, width as usize, height, print_receipt)
    });

    // counters to accumulate messages as long they fit into the list height,
    // or up to the selected message
    let mut items_height = 0;
    let selected = channel.messages.state.selected().unwrap_or(0);

    let mut items: Vec<ListItem<'static>> = messages_from_offset
        .enumerate()
        .take_while(|(idx, item)| {
            items_height += item.height();
            items_height <= height || offset + *idx <= selected
        })
        .map(|(_, item)| item)
        .collect();

    // calculate the new offset by counting the messages down:
    // we known that we either stopped at the last fitting message or at the selected message
    let mut items_height = height;
    let mut first_idx = 0;
    for (idx, item) in items.iter().enumerate().rev() {
        if item.height() <= items_height {
            items_height -= item.height();
            first_idx = idx;
        } else {
            break;
        }
    }
    let offset = offset + first_idx;
    items = items.split_off(first_idx);

    // add unread messages line
    let unread_messages = channel.unread_messages;
    if unread_messages > 0 && unread_messages < items.len() {
        let new_message_line = "-".repeat(prefix_width)
            + "new messages"
            + &"-".repeat(width.saturating_sub(prefix_width));
        items.insert(unread_messages, ListItem::new(Span::from(new_message_line)));
    }

    let title = format!("Messages {}", writing_people);

    let list = List::new(items)
        .block(Block::default().title(title).borders(Borders::ALL))
        .highlight_style(Style::default().fg(Color::Black).bg(Color::Gray))
        .start_corner(Corner::BottomLeft);

    // re-borrow channel mutably
    let channel_idx = app.data.channels.state.selected().unwrap_or_default();
    let channel = &mut app.data.channels.items[channel_idx];

    // update selected state to point within `items`
    let state = &mut channel.messages.state;
    let selected_global = state.selected();
    if let Some(selected) = selected_global {
        state.select(Some(selected - offset));
    }

    f.render_stateful_widget(list, area, state);

    // restore selected state and update offset
    state.select(selected_global);
    channel.messages.rendered.offset = offset;
}

fn display_datetime(timestamp: u64) -> String {
    let dt = util::utc_timestamp_msec_to_local(timestamp);
    format!("{} {:02}:{:02} ", dt.weekday(), dt.hour(), dt.minute())
}

#[allow(clippy::too_many_arguments)]
fn display_message(
    names: &NameResolver,
    msg: &app::Message,
    prefix: &str,
    width: usize,
    height: usize,
    print_receipt: bool,
) -> Option<ListItem<'static>> {
    let time = Span::styled(
        display_datetime(msg.arrived_at),
        Style::default().fg(Color::Yellow),
    );

    let (from, from_color) = names.resolve(msg.from_id);

    let from = Span::styled(
        textwrap::indent(
            from,
            &" ".repeat(
                names
                    .max_name_width()
                    .checked_sub(from.width())
                    .unwrap_or_default(),
            ),
        ),
        Style::default().fg(from_color),
    );
    let delimiter = Span::from(": ");

    let wrap_opts = textwrap::Options::new(width)
        .initial_indent(prefix)
        .subsequent_indent(prefix);

    // collect message text
    let mut text = msg.message.clone().unwrap_or_default();
    add_attachments(msg, &mut text);
    if text.is_empty() {
        return None; // no text => nothing to render
    }
    add_reactions(msg, &mut text);
    if print_receipt {
        add_receipt(msg, &mut text);
    }

    let mut spans: Vec<Spans> = vec![];

    // prepend quote if any
    let quote_text = msg
        .quote
        .as_ref()
        .and_then(|quote| displayed_quote(names, quote));
    if let Some(quote_text) = quote_text.as_ref() {
        let quote_prefix = format!("{}> ", prefix);
        let quote_wrap_opts = textwrap::Options::new(width.saturating_sub(2))
            .initial_indent(&quote_prefix)
            .subsequent_indent(&quote_prefix);
        let quote_style = Style::default().fg(Color::Rgb(150, 150, 150));
        spans = textwrap::wrap(quote_text, quote_wrap_opts)
            .into_iter()
            .enumerate()
            .map(|(idx, line)| {
                let res = if idx == 0 {
                    vec![
                        time.clone(),
                        from.clone(),
                        delimiter.clone(),
                        Span::styled(line.strip_prefix(prefix).unwrap().to_string(), quote_style),
                    ]
                } else {
                    vec![Span::styled(line.to_string(), quote_style)]
                };
                Spans::from(res)
            })
            .collect();
    }

    let add_time = spans.is_empty();
    spans.extend(
        textwrap::wrap(&text, &wrap_opts)
            .into_iter()
            .enumerate()
            .map(|(idx, line)| {
                let res = if add_time && idx == 0 {
                    vec![
                        time.clone(),
                        from.clone(),
                        delimiter.clone(),
                        Span::from(line.strip_prefix(prefix).unwrap().to_string()),
                    ]
                } else {
                    vec![Span::from(line.to_string())]
                };
                Spans::from(res)
            }),
    );

    if spans.len() > height {
        // span is too big to be shown fully
        spans.resize(height - 1, Spans::from(""));
        spans.push(Spans::from(format!("{}[...]", prefix)));
    }
    Some(ListItem::new(Text::from(spans)))
}

fn add_attachments(msg: &app::Message, out: &mut String) {
    if !msg.attachments.is_empty() {
        if !out.is_empty() {
            out.push('\n');
        }

        fmt::write(
            out,
            format_args!(
                "{}",
                msg.attachments
                    .iter()
                    .format_with("\n", |attachment, f| f(&format_args!(
                        "<file://{}>",
                        attachment.filename.display()
                    )))
            ),
        )
        .expect("formatting attachments failed");
    }
}

fn add_reactions(msg: &app::Message, out: &mut String) {
    if !msg.reactions.is_empty() {
        fmt::write(
            out,
            format_args!(
                " [{}]",
                msg.reactions.iter().map(|(_, emoji)| emoji).format("")
            ),
        )
        .expect("formatting reactions failed");
    }
}

fn add_receipt(msg: &app::Message, out: &mut String) {
    out.push(' ');
    out.push_str(msg.receipt.write());
}

fn draw_help<B: Backend>(f: &mut Frame<B>, app: &mut App, area: Rect) {
    let max_event_width = SHORTCUTS
        .iter()
        .map(
            |ShortCut {
                 event: ev,
                 description: _,
             }| { (**ev).width() },
        )
        .max()
        .unwrap_or(0);

    let width = area.width.saturating_sub(2) as usize;
    let delimiter = Span::from(": ");
    const DELIMITER_WIDTH: usize = 2;
    let prefix_width = max_event_width + DELIMITER_WIDTH + 1; // +1 because we add 1 extra " " between the event and the delimiter
    let prefix = " ".repeat(prefix_width);

    let wrap_opts = textwrap::Options::new(width)
        .initial_indent(&prefix)
        .subsequent_indent(&prefix);

    let shorts: Vec<ListItem> = SHORTCUTS
        .iter()
        .map(
            |ShortCut {
                 event: ev,
                 description: desc,
             }| {
                let event = ev;
                let description = desc;

                let wrapped = textwrap::wrap(description, &wrap_opts);

                let mut res = Vec::new();

                wrapped.into_iter().enumerate().for_each(|(i, line)| {
                    let mut truc = Vec::new();
                    if i == 0 {
                        let event_span = Span::from(textwrap::indent(
                            &" ".repeat(
                                max_event_width
                                    .checked_sub(event.width())
                                    .unwrap_or_default()
                                    + 1,
                            ),
                            event,
                        ));
                        truc.push(event_span);
                        truc.push(delimiter.clone());
                        truc.push(Span::from(line.strip_prefix(&prefix).unwrap().to_string()));
                    } else {
                        truc.push(Span::from(line.to_string()))
                    };

                    let spans = Spans::from(truc);
                    res.push(spans);
                });

                //let spans = Spans::from(res);

                ListItem::new(Text::from(res))
            },
        )
        .collect();

    let shorts_widget =
        List::new(shorts).block(Block::default().borders(Borders::ALL).title("Help"));
    f.render_stateful_widget(shorts_widget, area, &mut app.data.channels.state);
}

fn displayed_name(name: &str, first_name_only: bool) -> &str {
    if first_name_only {
        let space_pos = name.find(' ').unwrap_or_else(|| name.len());
        &name[0..space_pos]
    } else {
        name
    }
}

const USER_COLORS: &[Color] = &[
    Color::Red,
    Color::Green,
    Color::Yellow,
    Color::Blue,
    Color::Magenta,
    Color::Cyan,
    Color::Gray,
];

// Randomly but deterministically choose a color for a username
fn user_color(username: &str) -> Color {
    let idx = username
        .bytes()
        .fold(0, |sum, b| (sum + usize::from(b)) % USER_COLORS.len());
    USER_COLORS[idx]
}

/// Resolves names in a channel
struct NameResolver<'a> {
    app: Option<&'a App>,
    names_and_colors: Vec<(Uuid, &'a str, Color)>,
    max_name_width: usize,
}

impl<'a> NameResolver<'a> {
    fn compute_for_channel<'b>(app: &'a app::App, channel: &'b app::Channel) -> Self {
        let first_name_only = app.config.first_name_only;
        let mut names_and_colors = if let Some(group_data) = channel.group_data.as_ref() {
            group_data
                .members
                .iter()
                .map(|&uuid| {
                    let name = app.name_by_id(uuid);
                    let color = user_color(name);
                    let name = displayed_name(name, first_name_only);
                    (uuid, name, color)
                })
                .collect()
        } else {
            let user_id = app.user_id;
            let user_name = app.name_by_id(user_id);
            let mut self_color = user_color(user_name);
            let user_name = displayed_name(user_name, first_name_only);

            let contact_uuid = match channel.id {
                app::ChannelId::User(uuid) => uuid,
                _ => unreachable!("logic error"),
            };

            if contact_uuid == user_id {
                vec![(user_id, user_name, self_color)]
            } else {
                let contact_name = app.name_by_id(contact_uuid);
                let contact_color = user_color(contact_name);
                let contact_name = displayed_name(contact_name, first_name_only);

                if self_color == contact_color {
                    // use differnt color for our user name
                    if let Some(idx) = USER_COLORS.iter().position(|&c| c == self_color) {
                        self_color = USER_COLORS[(idx + 1) % USER_COLORS.len()];
                    }
                }

                vec![
                    (user_id, user_name, self_color),
                    (contact_uuid, contact_name, contact_color),
                ]
            }
        };
        names_and_colors.sort_unstable_by_key(|&(id, _, _)| id);

        let max_name_width = names_and_colors
            .iter()
            .map(|(_, name, _)| name.width())
            .max()
            .unwrap_or(0);

        Self {
            app: Some(app),
            names_and_colors,
            max_name_width,
        }
    }

    fn resolve(&self, id: Uuid) -> (&str, Color) {
        match self
            .names_and_colors
            .binary_search_by_key(&id, |&(id, _, _)| id)
        {
            Ok(idx) => {
                let (_, from, from_color) = self.names_and_colors[idx];
                (from, from_color)
            }
            Err(_) => (
                app::App::name_by_id(self.app.expect("logic error"), id),
                Color::Magenta,
            ),
        }
    }

    fn max_name_width(&self) -> usize {
        self.max_name_width
    }
}

fn displayed_quote(names: &NameResolver, quote: &app::Message) -> Option<String> {
    let (name, _) = names.resolve(quote.from_id);
    Some(format!("({}) {}", name, quote.message.as_ref()?))
}

#[cfg(test)]
mod tests {
    use crate::app::{Message, Receipt};
    use crate::signal::Attachment;

    use super::*;

    // formatting test options
    const PREFIX: &str = "                  ";
    const WIDTH: usize = 60;
    const HEIGHT: usize = 10;
    const PRINT_RECEIPT: bool = true;

    fn test_message() -> Message {
        Message {
            from_id: Uuid::nil(),
            message: None,
            arrived_at: 1642334397421,
            quote: None,
            attachments: vec![],
            reactions: vec![],
            receipt: Receipt::Sent,
        }
    }

    fn test_attachment() -> Attachment {
        Attachment {
            id: "2022-01-16T11:59:58.405665+00:00".to_string(),
            content_type: "image/jpeg".into(),
            filename: "/tmp/gurk/signal-2022-01-16T11:59:58.405665+00:00.jpg".into(),
            size: 238987,
        }
    }

    #[test]
    fn test_display_attachment_only_message() {
        let names = NameResolver {
            app: None,
            names_and_colors: vec![(Uuid::nil(), "boxdot", Color::Green)],
            max_name_width: 6,
        };

        let msg = Message {
            attachments: vec![test_attachment()],
            ..test_message()
        };
        let rendered = display_message(&names, &msg, PREFIX, WIDTH, HEIGHT, PRINT_RECEIPT);

        let expected = ListItem::new(Text::from(vec![
            Spans(vec![
                Span::styled(
                    display_datetime(msg.arrived_at),
                    Style::default().fg(Color::Yellow),
                ),
                Span::styled("boxdot", Style::default().fg(Color::Green)),
                Span::raw(": "),
                Span::raw("<file:///tmp/gurk/signal-2022-01-"),
            ]),
            Spans(vec![Span::raw(
                "                  16T11:59:58.405665+00:00.jpg> (x)",
            )]),
        ]));
        assert_eq!(rendered, Some(expected));
    }

    #[test]
    fn test_display_text_and_attachment_message() {
        let names = NameResolver {
            app: None,
            names_and_colors: vec![(Uuid::nil(), "boxdot", Color::Green)],
            max_name_width: 6,
        };

        let msg = Message {
            message: Some("Hello, World!".into()),
            attachments: vec![test_attachment()],
            ..test_message()
        };
        let rendered = display_message(&names, &msg, PREFIX, WIDTH, HEIGHT, PRINT_RECEIPT);

        let expected = ListItem::new(Text::from(vec![
            Spans(vec![
                Span::styled(
                    display_datetime(msg.arrived_at),
                    Style::default().fg(Color::Yellow),
                ),
                Span::styled("boxdot", Style::default().fg(Color::Green)),
                Span::raw(": "),
                Span::raw("Hello, World!"),
            ]),
            Spans(vec![Span::raw(
                "                  <file:///tmp/gurk/signal-2022-01-",
            )]),
            Spans(vec![Span::raw(
                "                  16T11:59:58.405665+00:00.jpg> (x)",
            )]),
        ]));
        assert_eq!(rendered, Some(expected));
    }
}<|MERGE_RESOLUTION|>--- conflicted
+++ resolved
@@ -235,23 +235,14 @@
     let input = Paragraph::new(Text::from(wrapped_input))
         .block(Block::default().borders(Borders::ALL).title(title));
     f.render_widget(input, chunks[1]);
-<<<<<<< HEAD
-    f.set_cursor(
-        // Put cursor past the end of the input text
-        chunks[1].x + ((cursor_x as u16) % text_width as u16) + 1,
-        // Move one line down, from the border to the input line
-        chunks[1].y + (cursor_x as u16 / (text_width as u16)) + cursor_y.max(1) as u16,
-    );
-    // completion needs to set_cursor to the new input
-    // and make this input widget render
-=======
     if !app.is_searching {
         f.set_cursor(
             chunks[1].x + cursor.col as u16 + 1,  // +1 for frame
             chunks[1].y + cursor.line as u16 + 1, // +1 for frame
         );
     }
->>>>>>> f89dbf69
+    // completion needs to set_cursor to the new input
+    // and make this input widget render
 }
 
 fn prepare_receipts(app: &mut App, height: usize) {
