--- conflicted
+++ resolved
@@ -15,12 +15,11 @@
         description: "When a message is selected, proceeds to try and read an emoji code (e.g. `:blush:`) from the input box and send the corresponding reaction on the selected message.",
     },
     ShortCut {
-<<<<<<< HEAD
+        event: "ALT+Enter",
+        description: "Add a newline when editing a message.",
+    },
+    ShortCut {
         event: "Alt+Tab",
         description: "Switch between the message input box and the search bar.",
-=======
-        event: "ALT + Enter",
-        description: "Add a newline when editing a message.",
->>>>>>> 0a548835
     },
 ];