--- conflicted
+++ resolved
@@ -113,31 +113,16 @@
 }
 
 // Based on Alacritty, APACHE-2.0 License
-<<<<<<< HEAD
-pub static URL_REGEX: LazyLock<Regex> = LazyLock::new(|| {
+pub(crate) static URL_REGEX: LazyLock<Regex> = LazyLock::new(|| {
     Regex::new(
         "(ipfs:|ipns:|magnet:|mailto:|gemini:|gopher:|https:|http:|news:|file:|git:|ssh:|ftp:)\
      [^\u{0000}-\u{001F}\u{007F}-\u{009F}<>\"\\s{-}\\^⟨⟩`]+",
     )
     .unwrap()
 });
-=======
-pub const URL_REGEX: &str = "(ipfs:|ipns:|magnet:|mailto:|gemini:|gopher:|https:|http:|news:|file:|git:|ssh:|ftp:)\
-     [^\u{0000}-\u{001F}\u{007F}-\u{009F}<>\"\\s{-}\\^⟨⟩`]+";
-pub const ATTACHMENT_REGEX: &str = "file:[^\u{0000}-\u{001F}\u{007F}-\u{009F}<>\"\\s{-}\\^⟨⟩`]+";
-
-/// Regex which is compiled on demand, to avoid expensive computations at startup.
-///
-/// Based on Alacritty, APACHE-2.0 License
-#[derive(Clone, Debug)]
-pub enum LazyRegex {
-    Pattern(&'static str),
-    Compiled(Box<Regex>),
-}
->>>>>>> f52b0a49
 
 // Based on Alacritty, APACHE-2.0 License
-pub static ATTACHMENT_REGEX: LazyLock<Regex> = LazyLock::new(|| {
+pub(crate) static ATTACHMENT_REGEX: LazyLock<Regex> = LazyLock::new(|| {
     Regex::new("file:[^\u{0000}-\u{001F}\u{007F}-\u{009F}<>\"\\s{-}\\^⟨⟩`]+").unwrap()
 });
 
